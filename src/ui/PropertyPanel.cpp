--- conflicted
+++ resolved
@@ -23,38 +23,6 @@
 
 void PropertyPanel::updateProperties(GeometryObject* object)
 {
-<<<<<<< HEAD
-    if (!object) {
-        LOG_WRN_S("Attempted to update properties for null object");
-        m_propGrid->Clear();
-        m_currentObject = nullptr;
-        m_currentOCCGeometry = nullptr;
-        return;
-    }
-
-    // Removed high-frequency log: LOG_INF_S("Updating properties for object: " + object->getName());
-    m_currentObject = object;
-    m_currentOCCGeometry = nullptr;
-    m_propGrid->Clear();
-
-    m_propGrid->Append(new wxStringProperty("Name", "Name", object->getName()));
-
-    SoTransform* transform = object->getTransform();
-    if (transform) {
-        SbVec3f translation;
-        transform->translation.getValue().getValue(translation[0], translation[1], translation[2]);
-
-        m_propGrid->Append(new wxFloatProperty("Position X", "PosX", translation[0]));
-        m_propGrid->Append(new wxFloatProperty("Position Y", "PosY", translation[1]));
-        m_propGrid->Append(new wxFloatProperty("Position Z", "PosZ", translation[2]));
-    }
-    else {
-        LOG_WRN_S("No transform available for object: " + object->getName());
-    }
-
-    m_propGrid->Append(new wxBoolProperty("Visible", "Visible", object->isVisible()));
-    m_propGrid->Append(new wxBoolProperty("Selected", "Selected", object->isSelected()));
-=======
 	if (!object) {
 		LOG_WRN_S("Attempted to update properties for null object");
 		m_propGrid->Clear();
@@ -85,43 +53,10 @@
 
 	m_propGrid->Append(new wxBoolProperty("Visible", "Visible", object->isVisible()));
 	m_propGrid->Append(new wxBoolProperty("Selected", "Selected", object->isSelected()));
->>>>>>> 0d63d888
 }
 
 void PropertyPanel::updateProperties(std::shared_ptr<OCCGeometry> geometry)
 {
-<<<<<<< HEAD
-    if (!geometry) {
-        LOG_WRN_S("Attempted to update properties for null OCCGeometry");
-        m_propGrid->Clear();
-        m_currentObject = nullptr;
-        m_currentOCCGeometry = nullptr;
-        return;
-    }
-
-    // Removed high-frequency log: LOG_INF_S("Updating properties for OCCGeometry: " + geometry->getName());
-    m_currentObject = nullptr;
-    m_currentOCCGeometry = geometry;
-    m_propGrid->Clear();
-
-    m_propGrid->Append(new wxStringProperty("Name", "Name", geometry->getName()));
-
-    gp_Pnt position = geometry->getPosition();
-    m_propGrid->Append(new wxFloatProperty("Position X", "PosX", position.X()));
-    m_propGrid->Append(new wxFloatProperty("Position Y", "PosY", position.Y()));
-    m_propGrid->Append(new wxFloatProperty("Position Z", "PosZ", position.Z()));
-
-    m_propGrid->Append(new wxFloatProperty("Scale", "Scale", geometry->getScale()));
-    m_propGrid->Append(new wxFloatProperty("Transparency", "Transparency", geometry->getTransparency()));
-
-    Quantity_Color color = geometry->getColor();
-    m_propGrid->Append(new wxFloatProperty("Color R", "ColorR", color.Red()));
-    m_propGrid->Append(new wxFloatProperty("Color G", "ColorG", color.Green()));
-    m_propGrid->Append(new wxFloatProperty("Color B", "ColorB", color.Blue()));
-
-    m_propGrid->Append(new wxBoolProperty("Visible", "Visible", geometry->isVisible()));
-    m_propGrid->Append(new wxBoolProperty("Selected", "Selected", geometry->isSelected()));
-=======
 	if (!geometry) {
 		LOG_WRN_S("Attempted to update properties for null OCCGeometry");
 		m_propGrid->Clear();
@@ -182,64 +117,10 @@
 		m_propGrid->Append(new wxFloatProperty("Top Radius", "TopRadius", topRadius));
 		m_propGrid->Append(new wxFloatProperty("Height", "Height", height));
 	}
->>>>>>> 0d63d888
 }
 
 void PropertyPanel::onPropertyChanged(wxPropertyGridEvent& event)
 {
-<<<<<<< HEAD
-    wxPGProperty* property = event.GetProperty();
-    if (!property) {
-        LOG_ERR_S("Invalid property in onPropertyChanged");
-        return;
-    }
-
-    // Removed high-frequency log: LOG_INF_S(Property changed: + property->GetName().ToStdString() + to +property->GetValueAsString().ToStdString());
-
-    // Handle OCCGeometry properties
-    if (m_currentOCCGeometry) {
-        handleOCCGeometryPropertyChange(property);
-        return;
-    }
-
-    // Handle legacy GeometryObject properties
-    if (!m_currentObject) {
-        LOG_WRN_S("Property changed but no object selected");
-        return;
-    }
-
-    if (property->GetName() == "Name") {
-        m_currentObject->setName(property->GetValueAsString().ToStdString());
-    }
-    else if (property->GetName() == "PosX" || property->GetName() == "PosY" || property->GetName() == "PosZ") {
-        SoTransform* transform = m_currentObject->getTransform();
-        if (transform) {
-            SbVec3f translation;
-            transform->translation.getValue().getValue(translation[0], translation[1], translation[2]);
-
-            if (property->GetName() == "PosX") {
-                translation[0] = property->GetValue().GetDouble();
-            }
-            else if (property->GetName() == "PosY") {
-                translation[1] = property->GetValue().GetDouble();
-            }
-            else if (property->GetName() == "PosZ") {
-                translation[2] = property->GetValue().GetDouble();
-            }
-
-            m_currentObject->setPosition(translation);
-        }
-        else {
-            LOG_WRN_S("No transform available for property update: " + m_currentObject->getName());
-        }
-    }
-    else if (property->GetName() == "Visible") {
-        m_currentObject->setVisible(property->GetValue().GetBool());
-    }
-    else if (property->GetName() == "Selected") {
-        m_currentObject->setSelected(property->GetValue().GetBool());
-    }
-=======
 	wxPGProperty* property = event.GetProperty();
 	if (!property) {
 		LOG_ERR_S("Invalid property in onPropertyChanged");
@@ -291,120 +172,10 @@
 	else if (property->GetName() == "Selected") {
 		m_currentObject->setSelected(property->GetValue().GetBool());
 	}
->>>>>>> 0d63d888
 }
 
 void PropertyPanel::handleOCCGeometryPropertyChange(wxPGProperty* property)
 {
-<<<<<<< HEAD
-    if (!m_currentOCCGeometry) return;
-    
-    if (property->GetName() == "Name") {
-        // Note: OCCGeometry name is read-only for now
-        // Removed high-frequency log: LOG_INF_S("OCCGeometry name change ignored (read-only): " + property->GetValueAsString().ToStdString());
-    }
-    else if (property->GetName() == "Visible") {
-        m_currentOCCGeometry->setVisible(property->GetValue().GetBool());
-    }
-    else if (property->GetName() == "Selected") {
-        m_currentOCCGeometry->setSelected(property->GetValue().GetBool());
-    }
-    else if (property->GetName() == "PosX" || property->GetName() == "PosY" || property->GetName() == "PosZ") {
-        gp_Pnt currentPos = m_currentOCCGeometry->getPosition();
-        double x = currentPos.X();
-        double y = currentPos.Y();
-        double z = currentPos.Z();
-
-        if (property->GetName() == "PosX") {
-            x = property->GetValue().GetDouble();
-        }
-        else if (property->GetName() == "PosY") {
-            y = property->GetValue().GetDouble();
-        }
-        else if (property->GetName() == "PosZ") {
-            z = property->GetValue().GetDouble();
-        }
-
-        m_currentOCCGeometry->setPosition(gp_Pnt(x, y, z));
-    }
-    else if (property->GetName() == "Scale") {
-        m_currentOCCGeometry->setScale(property->GetValue().GetDouble());
-    }
-    else if (property->GetName() == "Transparency") {
-        m_currentOCCGeometry->setTransparency(property->GetValue().GetDouble());
-    }
-    else if (property->GetName() == "ColorR" || property->GetName() == "ColorG" || property->GetName() == "ColorB") {
-        Quantity_Color currentColor = m_currentOCCGeometry->getColor();
-        double r = currentColor.Red();
-        double g = currentColor.Green();
-        double b = currentColor.Blue();
-
-        if (property->GetName() == "ColorR") {
-            r = property->GetValue().GetDouble();
-        }
-        else if (property->GetName() == "ColorG") {
-            g = property->GetValue().GetDouble();
-        }
-        else if (property->GetName() == "ColorB") {
-            b = property->GetValue().GetDouble();
-        }
-
-        m_currentOCCGeometry->setColor(Quantity_Color(r, g, b, Quantity_TOC_RGB));
-    }
-    else if (property->GetName() == "Width" || property->GetName() == "Height" || property->GetName() == "Depth") {
-        if (auto box = std::dynamic_pointer_cast<OCCBox>(m_currentOCCGeometry)) {
-            double width, height, depth;
-            box->getSize(width, height, depth);
-
-            if (property->GetName() == "Width") {
-                width = property->GetValue().GetDouble();
-            }
-            else if (property->GetName() == "Height") {
-                height = property->GetValue().GetDouble();
-            }
-            else if (property->GetName() == "Depth") {
-                depth = property->GetValue().GetDouble();
-            }
-
-            box->setDimensions(width, height, depth);
-        }
-    }
-    else if (property->GetName() == "Radius" || property->GetName() == "Height") {
-        if (auto cylinder = std::dynamic_pointer_cast<OCCCylinder>(m_currentOCCGeometry)) {
-            double radius, height;
-            cylinder->getSize(radius, height);
-
-            if (property->GetName() == "Radius") {
-                radius = property->GetValue().GetDouble();
-            }
-            else if (property->GetName() == "Height") {
-                height = property->GetValue().GetDouble();
-            }
-
-            cylinder->setDimensions(radius, height);
-        }
-        else if (auto sphere = std::dynamic_pointer_cast<OCCSphere>(m_currentOCCGeometry)) {
-            if (property->GetName() == "Radius") {
-                sphere->setRadius(property->GetValue().GetDouble());
-            }
-        }
-    }
-    else if (property->GetName() == "BottomRadius" || property->GetName() == "TopRadius") {
-        if (auto cone = std::dynamic_pointer_cast<OCCCone>(m_currentOCCGeometry)) {
-            double bottomRadius, topRadius, height;
-            cone->getSize(bottomRadius, topRadius, height);
-
-            if (property->GetName() == "BottomRadius") {
-                bottomRadius = property->GetValue().GetDouble();
-            }
-            else if (property->GetName() == "TopRadius") {
-                topRadius = property->GetValue().GetDouble();
-            }
-
-            cone->setDimensions(bottomRadius, topRadius, height);
-        }
-    }
-=======
 	if (!m_currentOCCGeometry) return;
 
 	if (property->GetName() == "Name") {
@@ -512,7 +283,6 @@
 			cone->setDimensions(bottomRadius, topRadius, height);
 		}
 	}
->>>>>>> 0d63d888
 }
 
 void PropertyPanel::clearProperties()
