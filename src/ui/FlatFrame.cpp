#include "FlatFrame.h"
#include "GlobalServices.h"
#include "flatui/FlatUIPanel.h"
#include "flatui/FlatUIPage.h"
#include "flatui/FlatUIButtonBar.h"
#include "flatui/FlatUIGallery.h"
#include "flatui/FlatUIEventManager.h"
#include "flatui/FlatUIHomeSpace.h"
#include "flatui/FlatUIHomeMenu.h"
#include "flatui/FlatUIFunctionSpace.h"
#include "flatui/FlatUIProfileSpace.h"
#include "flatui/FlatUISystemButtons.h"
#include "flatui/FlatUICustomControl.h"
#include "flatui/UIHierarchyDebugger.h"
#include "widgets/FlatWidgetsExampleDialog.h"
#include "config/ThemeManager.h"
#include "config/SvgIconManager.h"
#include <wx/display.h>
#include "logger/Logger.h"
#include <wx/dcbuffer.h>
#include <wx/splitter.h>
#include <wx/sizer.h>
#include <wx/stdpaths.h>  // Add this line for wxStandardPaths
#include <wx/filename.h>  // Add this line for wxFileName
#include <wx/bmpbndl.h>
#include <string>
#include "Canvas.h"
#include "PropertyPanel.h"
#include "ObjectTreePanel.h"
#include "MouseHandler.h"
#include "NavigationController.h"
#include "GeometryFactory.h"
#include "InputManager.h"
#include "SceneManager.h"
#include "Command.h"
#include "OCCViewer.h"
#include "CommandDispatcher.h"
#include "CommandListenerManager.h"
#include "CommandListener.h"
#include "MeshQualityDialog.h"
#include "MeshQualityDialogListener.h"
#include "RenderingSettingsListener.h"
#include "UnifiedRefreshSystem.h"
// Add other command listeners includes...
#include <unordered_map>
#include "CommandType.h"  // for cmd::CommandType
// removed duplicate logger include
#include "STEPReader.h"
// removed duplicate splitter include
#include <wx/artprov.h>
#include <wx/aboutdlg.h>
#include <wx/filedlg.h>
#include <wx/toolbar.h>
#include <wx/msgdlg.h>
#include <wx/textdlg.h>
#include <Inventor/SbVec3f.h>
#include <Inventor/nodes/SoTexture2.h>
#include "FileNewListener.h"
#include "FileOpenListener.h"
#include "FileSaveListener.h"
#include "FileSaveAsListener.h"
#include "ImportStepListener.h"
#include "CreateBoxListener.h"
#include "CreateSphereListener.h"
#include "CreateCylinderListener.h"
#include "CreateConeListener.h"
#include "CreateTorusListener.h"
#include "CreateTruncatedCylinderListener.h"
#include "CreateWrenchListener.h"
#include "ViewAllListener.h"
#include "ViewTopListener.h"
#include "ViewFrontListener.h"
#include "ViewRightListener.h"
#include "ViewIsometricListener.h"
#include "ShowNormalsListener.h"
#include "FixNormalsListener.h"
// #include "ShowSilhouetteEdgesListener.h" // removed
#include "SetTransparencyListener.h"
#include "TextureModeDecalListener.h"
#include "TextureModeModulateListener.h"
#include "TextureModeReplaceListener.h"
#include "TextureModeBlendListener.h"
#include "ViewModeListener.h"
#include "EdgeSettingsListener.h"
#include "LightingSettingsListener.h"
#include "CoordinateSystemVisibilityListener.h"

#include "UndoListener.h"
#include "RedoListener.h"
#include "HelpAboutListener.h"
#include "NavCubeConfigListener.h"
#include "ZoomSpeedListener.h"
#include "FileExitListener.h"
#include "config/RenderingConfig.h"
#include "ShowOriginalEdgesListener.h"
#include "ShowFeatureEdgesListener.h"
#include "ShowMeshEdgesListener.h"
#include "ShowWireFrameListener.h"
#include "ShowFaceNormalsListener.h"
#include "ShowSilhouetteEdgesListener.h"
#include "renderpreview/RenderPreviewDialog.h"
#include "RenderPreviewSystemListener.h"
#include "ShowFlatWidgetsExampleListener.h"
#include "widgets/FlatWidgetsExampleDialog.h"
#include "ReferenceGridToggleListener.h"
#include "ChessboardGridToggleListener.h"

#ifdef __WXMSW__
#define NOMINMAX
#include <windows.h>
#endif
// Note: Theme change events are now defined in FlatUIFrame

// Event table for FlatFrame specific events
wxBEGIN_EVENT_TABLE(FlatFrame, FlatUIFrame) // Changed base class in macro
// Override theme change event to add custom logging behavior
EVT_COMMAND(wxID_ANY, wxEVT_THEME_CHANGED, FlatFrame::OnThemeChanged)
// Override pin state change event to handle main work area layout
EVT_COMMAND(wxID_ANY, wxEVT_PIN_STATE_CHANGED, FlatFrame::OnGlobalPinStateChanged)
// Note: Pin state changes are handled in FlatUIFrame base class
// Keep only FlatFrame specific event bindings here
// Mouse events (OnLeftDown, OnLeftUp, OnMotion) are handled by FlatUIFrame's table
// unless explicitly overridden and bound here with a different handler.
// If FlatFrame::OnLeftDown (etc.) are meant to override, they are called virtually by FlatUIFrame's handler.
// If they are completely different handlers for FlatFrame only, then they would need new EVT_LEFT_DOWN(FlatFrame::SpecificHandler)
EVT_BUTTON(wxID_NEW, FlatFrame::onCommand)
EVT_BUTTON(wxID_OPEN, FlatFrame::onCommand)
EVT_BUTTON(wxID_SAVE, FlatFrame::onCommand)
EVT_BUTTON(ID_SAVE_AS, FlatFrame::onCommand)
EVT_BUTTON(ID_IMPORT_STEP, FlatFrame::onCommand)
EVT_BUTTON(wxID_EXIT, FlatFrame::onCommand)
EVT_BUTTON(ID_CREATE_BOX, FlatFrame::onCommand)
EVT_BUTTON(ID_CREATE_SPHERE, FlatFrame::onCommand)
EVT_BUTTON(ID_CREATE_CYLINDER, FlatFrame::onCommand)
EVT_BUTTON(ID_CREATE_CONE, FlatFrame::onCommand)
EVT_BUTTON(ID_CREATE_TORUS, FlatFrame::onCommand)
EVT_BUTTON(ID_CREATE_TRUNCATED_CYLINDER, FlatFrame::onCommand)
EVT_BUTTON(ID_CREATE_WRENCH, FlatFrame::onCommand)
EVT_BUTTON(ID_VIEW_ALL, FlatFrame::onCommand)
EVT_BUTTON(ID_VIEW_TOP, FlatFrame::onCommand)
EVT_BUTTON(ID_VIEW_FRONT, FlatFrame::onCommand)
EVT_BUTTON(ID_VIEW_RIGHT, FlatFrame::onCommand)
EVT_BUTTON(ID_VIEW_ISOMETRIC, FlatFrame::onCommand)
EVT_BUTTON(ID_SHOW_NORMALS, FlatFrame::onCommand)
EVT_BUTTON(ID_SHOW_FACE_NORMALS, FlatFrame::onCommand)
EVT_BUTTON(ID_FIX_NORMALS, FlatFrame::onCommand)
EVT_BUTTON(ID_SET_TRANSPARENCY, FlatFrame::onCommand)
EVT_BUTTON(ID_TOGGLE_WIREFRAME, FlatFrame::onCommand)
// Removed Toggle Shading event handler
EVT_BUTTON(ID_TOGGLE_EDGES, FlatFrame::onCommand)
// Removed Show Faces event handler - functionality interferes with edge testing
// EVT_BUTTON(ID_SHOW_FACES, FlatFrame::onCommand)
EVT_BUTTON(ID_VIEW_SHOW_ORIGINAL_EDGES, FlatFrame::onCommand)
EVT_BUTTON(ID_SHOW_FEATURE_EDGES, FlatFrame::onCommand)
EVT_BUTTON(ID_SHOW_MESH_EDGES, FlatFrame::onCommand)
EVT_BUTTON(ID_OUTLINE_SETTINGS, FlatFrame::onCommand)
EVT_BUTTON(ID_TOGGLE_OUTLINE, FlatFrame::onCommand)

EVT_BUTTON(ID_UNDO, FlatFrame::onCommand)
EVT_BUTTON(ID_REDO, FlatFrame::onCommand)
EVT_BUTTON(ID_NAVIGATION_CUBE_CONFIG, FlatFrame::onCommand)
EVT_BUTTON(ID_ZOOM_SPEED, FlatFrame::onCommand)
EVT_BUTTON(ID_MESH_QUALITY_DIALOG, FlatFrame::onCommand)
EVT_BUTTON(ID_RENDERING_SETTINGS, FlatFrame::onCommand)
EVT_BUTTON(ID_LIGHTING_SETTINGS, FlatFrame::onCommand)
EVT_BUTTON(ID_EDGE_SETTINGS, FlatFrame::onCommand)
EVT_BUTTON(ID_DOCK_LAYOUT_CONFIG, FlatFrame::onCommand)
EVT_BUTTON(ID_RENDER_PREVIEW_SYSTEM, FlatFrame::onCommand)
EVT_BUTTON(ID_SHOW_FLAT_WIDGETS_EXAMPLE, FlatFrame::onCommand)
EVT_BUTTON(wxID_ABOUT, FlatFrame::onCommand)
// EVT_BUTTON(ID_VIEW_SHOWSILHOUETTEEDGES, FlatFrame::onCommand) // removed
EVT_BUTTON(ID_TOGGLE_SLICE, FlatFrame::onCommand)

// Texture Mode Command Events
EVT_BUTTON(ID_TEXTURE_MODE_DECAL, FlatFrame::onCommand)
EVT_BUTTON(ID_TEXTURE_MODE_MODULATE, FlatFrame::onCommand)
EVT_BUTTON(ID_TEXTURE_MODE_REPLACE, FlatFrame::onCommand)
EVT_BUTTON(ID_TEXTURE_MODE_BLEND, FlatFrame::onCommand)
EVT_BUTTON(ID_TOGGLE_COORDINATE_SYSTEM, FlatFrame::onCommand)
EVT_BUTTON(ID_TOGGLE_REFERENCE_GRID, FlatFrame::onCommand)
EVT_BUTTON(ID_TOGGLE_CHESSBOARD_GRID, FlatFrame::onCommand)
EVT_BUTTON(ID_EXPLODE_ASSEMBLY, FlatFrame::onCommand)

// Docking related button events
EVT_BUTTON(ID_DOCKING_SAVE_LAYOUT, FlatFrame::onCommand)
EVT_BUTTON(ID_DOCKING_LOAD_LAYOUT, FlatFrame::onCommand)
EVT_BUTTON(ID_DOCKING_RESET_LAYOUT, FlatFrame::onCommand)
EVT_BUTTON(ID_DOCKING_MANAGE_PERSPECTIVES, FlatFrame::onCommand)
EVT_BUTTON(ID_DOCKING_TOGGLE_AUTOHIDE, FlatFrame::onCommand)
EVT_BUTTON(ID_VIEW_OBJECT_TREE, FlatFrame::onCommand)
EVT_BUTTON(ID_VIEW_PROPERTIES, FlatFrame::onCommand)
EVT_BUTTON(ID_VIEW_MESSAGE, FlatFrame::onCommand)
EVT_BUTTON(ID_VIEW_PERFORMANCE, FlatFrame::onCommand)

// Message output control button events
EVT_BUTTON(ID_MESSAGE_OUTPUT_FLOAT, FlatFrame::OnMessageOutputFloat)
EVT_BUTTON(ID_MESSAGE_OUTPUT_MINIMIZE, FlatFrame::OnMessageOutputMinimize)
EVT_BUTTON(ID_MESSAGE_OUTPUT_CLOSE, FlatFrame::OnMessageOutputClose)

// Performance shortcuts
EVT_MENU(ID_TOGGLE_LOD, FlatFrame::OnToggleLOD)
EVT_MENU(ID_FORCE_ROUGH_LOD, FlatFrame::OnForceRoughLOD)
EVT_MENU(ID_FORCE_FINE_LOD, FlatFrame::OnForceFineLoD)
EVT_MENU(ID_TOGGLE_PERFORMANCE_MONITOR, FlatFrame::OnTogglePerformanceMonitor)
EVT_MENU(ID_PERFORMANCE_PRESET, FlatFrame::OnPerformancePreset)
EVT_MENU(ID_BALANCED_PRESET, FlatFrame::OnBalancedPreset)
EVT_MENU(ID_QUALITY_PRESET, FlatFrame::OnQualityPreset)

EVT_CLOSE(FlatFrame::onClose)
EVT_ACTIVATE(FlatFrame::onActivate)
EVT_SIZE(FlatFrame::onSize)
wxEND_EVENT_TABLE()

FlatFrame::FlatFrame(const wxString& title, const wxPoint& pos, const wxSize& size)
	: FlatUIFrame(NULL, wxID_ANY, title, pos, size, wxBORDER_NONE),
	m_ribbon(nullptr),
	m_messageOutput(nullptr),
	m_searchCtrl(nullptr),
	m_homeMenu(nullptr),
	m_searchPanel(nullptr),
	m_profilePanel(nullptr),
	m_performancePanel(nullptr),
	m_canvas(nullptr),
	m_propertyPanel(nullptr),
	m_objectTreePanel(nullptr),
	m_mouseHandler(nullptr),
	m_geometryFactory(nullptr),
	m_occViewer(nullptr),
	m_isFirstActivate(true),
	m_startupTimerFired(false),  // Initialize startup timer flag
	m_mainSplitter(nullptr),
	m_leftSplitter(nullptr),
	m_commandManager(new CommandManager()),
	m_prevFeatureEdgesRunning(false),
	m_featureProgressHoldTicks(0)
{
	wxInitAllImageHandlers();
	// PlatUIFrame::InitFrameStyle() is called by base constructor.
	// FlatFrame specific UI initialization
	InitializeUI(size);

	// Event bindings specific to FlatFrame controls
	auto& eventManager = FlatUIEventManager::getInstance();
	eventManager.bindFrameEvents(this); // General frame events (close, etc.)

	// Button events (Open, Save, etc. are specific to FlatFrame's UI)
	eventManager.bindButtonEvent(this, &FlatFrame::OnButtonClick, wxID_OPEN);
	eventManager.bindButtonEvent(this, &FlatFrame::OnButtonClick, wxID_SAVE);
	eventManager.bindButtonEvent(this, &FlatFrame::OnButtonClick, wxID_COPY);
	eventManager.bindButtonEvent(this, &FlatFrame::OnButtonClick, wxID_PASTE);
	eventManager.bindButtonEvent(this, &FlatFrame::OnButtonClick, wxID_FIND);

	eventManager.bindButtonEvent(this, &FlatFrame::OnButtonClick, wxID_ABOUT);
	eventManager.bindButtonEvent(this, &FlatFrame::OnButtonClick, wxID_STOP);

	// Events for search, profile, settings (specific to FlatFrame's UI)
	eventManager.bindButtonEvent(this, &FlatFrame::OnSearchExecute, ID_SearchExecute);
	eventManager.bindButtonEvent(this, &FlatFrame::OnUserProfile, ID_UserProfile);
	eventManager.bindButtonEvent(this, &FlatFrame::OnSettings, wxID_PREFERENCES);
	eventManager.bindButtonEvent(this, &FlatFrame::OnToggleFunctionSpace, ID_ToggleFunctionSpace);
	eventManager.bindButtonEvent(this, &FlatFrame::OnToggleProfileSpace, ID_ToggleProfileSpace);

	if (m_searchCtrl) {
		m_searchCtrl->Bind(wxEVT_COMMAND_TEXT_ENTER, &FlatFrame::OnSearchTextEnter, this);
	}

	// Menu events (specific to FlatFrame's menu items)
	eventManager.bindMenuEvent(this, &FlatFrame::OnMenuNewProject, ID_Menu_NewProject_MainFrame);
	eventManager.bindMenuEvent(this, &FlatFrame::OnMenuOpenProject, ID_Menu_OpenProject_MainFrame);
	eventManager.bindMenuEvent(this, &FlatFrame::OnShowUIHierarchy, ID_ShowUIHierarchy);
	eventManager.bindMenuEvent(this, &FlatFrame::OnTestWidgets, ID_TEST_WIDGETS);
	eventManager.bindMenuEvent(this, &FlatFrame::PrintUILayout, ID_Menu_PrintLayout_MainFrame);
	eventManager.bindMenuEvent(this, &FlatFrame::OnMenuExit, wxID_EXIT);

	// Ensure timer is not already running
	if (m_startupTimer.IsRunning()) {
		m_startupTimer.Stop();
	}

	// Ensure proper timer ownership and binding
	m_startupTimer.SetOwner(this);

	// Unbind any existing timer events to prevent duplicate binding
	this->Unbind(wxEVT_TIMER, &FlatFrame::OnStartupTimer, this);

	// Bind the timer event
	this->Bind(wxEVT_TIMER, &FlatFrame::OnStartupTimer, this);

	m_startupTimer.StartOnce(100); // Reduced for faster startup if UI is complex
}

FlatFrame::~FlatFrame()
{
	// m_homeMenu is a child window, wxWidgets handles its deletion.
	// Other child controls (m_ribbon, m_messageOutput, m_searchCtrl) are also managed by wxWidgets.
	LOG_DBG("FlatFrame destruction started.", "FlatFrame");

<<<<<<< HEAD
void FlatFrame::InitializeUI(const wxSize& size)
{
    SetBackgroundColour(CFG_COLOUR("FrameAppWorkspaceColour"));

    int barHeight = FlatUIBar::GetBarHeight();
    m_ribbon = new FlatUIBar(this, wxID_ANY, wxDefaultPosition, wxSize(-1, barHeight * 3));
    wxFont defaultFont = CFG_DEFAULTFONT();
    m_ribbon->SetDoubleBuffered(true);
    m_ribbon->SetTabStyle(FlatUIBar::TabStyle::DEFAULT);
    m_ribbon->SetTabBorderColour(CFG_COLOUR("BarTabBorderColour"));
    m_ribbon->SetActiveTabBackgroundColour(CFG_COLOUR("BarActiveTabBgColour"));
    m_ribbon->SetActiveTabTextColour(CFG_COLOUR("BarActiveTextColour"));
    m_ribbon->SetInactiveTabTextColour(CFG_COLOUR("BarInactiveTextColour"));
    m_ribbon->SetTabBorderStyle(FlatUIBar::TabBorderStyle::SOLID);
    m_ribbon->SetTabBorderWidths(2, 0, 1, 1);
    m_ribbon->SetTabBorderTopColour(CFG_COLOUR("BarTabBorderTopColour"));
    m_ribbon->SetTabCornerRadius(0);
    m_ribbon->SetHomeButtonWidth(30);

    FlatUIHomeSpace* homeSpace = m_ribbon->GetHomeSpace();
    if (homeSpace) {
        m_homeMenu = new FlatUIHomeMenu(homeSpace, this);
        m_homeMenu->AddMenuItem("&New Project...\tCtrl-N", ID_Menu_NewProject_MainFrame);
        m_homeMenu->AddSeparator();
        m_homeMenu->AddMenuItem("Show UI &Hierarchy\tCtrl-H", ID_ShowUIHierarchy);
        m_homeMenu->AddSeparator();
        m_homeMenu->AddMenuItem("Print Frame All wxCtr", ID_Menu_PrintLayout_MainFrame);
        m_homeMenu->BuildMenuLayout();
        homeSpace->SetHomeMenu(m_homeMenu);
    }
    else {
        LOG_ERR("FlatUIHomeSpace is not available to attach the menu.", "FlatFrame");
    }

    m_ribbon->AddSpaceSeparator(FlatUIBar::SPACER_TAB_FUNCTION, 30, false, true, true);

    wxPanel* searchPanel = new wxPanel(m_ribbon);
    searchPanel->SetBackgroundColour(CFG_COLOUR("BarBgColour")); // Use consistent theme background
    wxBoxSizer* searchSizer = new wxBoxSizer(wxHORIZONTAL);
    m_searchCtrl = new wxSearchCtrl(searchPanel, wxID_ANY, wxEmptyString, wxDefaultPosition, wxSize(240, -1), wxTE_PROCESS_ENTER);
    m_searchCtrl->SetFont(defaultFont);
    m_searchCtrl->SetBackgroundColour(CFG_COLOUR("SearchCtrlBgColour"));
    m_searchCtrl->SetForegroundColour(CFG_COLOUR("SearchCtrlFgColour"));
    m_searchCtrl->ShowSearchButton(true);
    m_searchCtrl->ShowCancelButton(true);
    wxBitmapButton* searchButton = new wxBitmapButton(searchPanel, ID_SearchExecute, SVG_ICON("search", wxSize(16, 16)));
    searchButton->SetBackgroundColour(CFG_COLOUR("BarBgColour")); // Set consistent background
    searchSizer->Add(m_searchCtrl, 1, wxALIGN_CENTER_VERTICAL | wxRIGHT, 2);
    searchSizer->Add(searchButton, 0, wxALIGN_CENTER_VERTICAL);
    searchPanel->SetSizer(searchSizer);
    searchPanel->SetFont(defaultFont);
    m_ribbon->SetFunctionSpaceControl(searchPanel, 270);

    wxPanel* profilePanel = new wxPanel(m_ribbon);
    profilePanel->SetBackgroundColour(CFG_COLOUR("BarBgColour")); // Set theme background color
    wxBoxSizer* profileSizer = new wxBoxSizer(wxHORIZONTAL);
    wxBitmapButton* userButton = new wxBitmapButton(profilePanel, ID_UserProfile, SVG_ICON("user",wxSize(16, 16)));
    userButton->SetToolTip("User Profile");
    userButton->SetBackgroundColour(CFG_COLOUR("BarBgColour")); // Set consistent background
    wxBitmapButton* settingsButton = new wxBitmapButton(profilePanel, wxID_PREFERENCES, SVG_ICON("settings", wxSize(16, 16)));
    settingsButton->SetToolTip("Settings");
    settingsButton->SetBackgroundColour(CFG_COLOUR("BarBgColour")); // Set consistent background 
    profileSizer->Add(userButton, 0, wxALIGN_CENTER_VERTICAL | wxRIGHT, 5);
    profileSizer->Add(settingsButton, 0, wxALIGN_CENTER_VERTICAL);
    profilePanel->SetSizer(profileSizer);
    m_ribbon->SetProfileSpaceControl(profilePanel, 60);

    m_ribbon->AddSpaceSeparator(FlatUIBar::SPACER_FUNCTION_PROFILE, 30, false, true, true);

    // Store reference to search panel
    m_searchPanel = searchPanel;
    // Store reference to profile panel  
    m_profilePanel = profilePanel;

    FlatUIPage* page1 = new FlatUIPage(m_ribbon, "Project");
    
    // File Operations Panel
    FlatUIPanel* filePanel = new FlatUIPanel(page1, "File", wxHORIZONTAL);
    filePanel->SetFont(CFG_DEFAULTFONT()); 
    filePanel->SetPanelBorderWidths(0, 0, 0, 1);
    filePanel->SetHeaderStyle(PanelHeaderStyle::BOTTOM_CENTERED);
    filePanel->SetHeaderColour(CFG_COLOUR("PanelHeaderColour"));
    filePanel->SetHeaderTextColour(CFG_COLOUR("PanelHeaderTextColour"));
    filePanel->SetHeaderBorderWidths(0, 0, 0, 0);
    FlatUIButtonBar* fileButtonBar = new FlatUIButtonBar(filePanel);
    fileButtonBar->SetDisplayStyle(ButtonDisplayStyle::ICON_ONLY);
    fileButtonBar->AddButton(wxID_NEW, "New", SVG_ICON("new", wxSize(16, 16)), nullptr, "Create a new project");
    fileButtonBar->AddButton(wxID_OPEN, "Open", SVG_ICON("open", wxSize(16, 16)), nullptr, "Open an existing project");
    fileButtonBar->AddButton(wxID_SAVE, "Save", SVG_ICON("save", wxSize(16, 16)), nullptr, "Save current project");
    fileButtonBar->AddButton(ID_SAVE_AS, "Save As", SVG_ICON("saveas", wxSize(16, 16)), nullptr, "Save project with a new name");
    fileButtonBar->AddButton(ID_IMPORT_STEP, "Import STEP", SVG_ICON("import", wxSize(16, 16)), nullptr, "Import STEP file");
    filePanel->AddButtonBar(fileButtonBar, 0, wxEXPAND | wxALL, 5);
    page1->AddPanel(filePanel);

    // Create Geometry Panel
    FlatUIPanel* createPanel = new FlatUIPanel(page1, "Create", wxHORIZONTAL);
    createPanel->SetFont(CFG_DEFAULTFONT());
    createPanel->SetPanelBorderWidths(0, 0, 0, 1);
    createPanel->SetHeaderStyle(PanelHeaderStyle::BOTTOM_CENTERED);
    createPanel->SetHeaderColour(CFG_COLOUR("PanelHeaderColour"));
    createPanel->SetHeaderTextColour(CFG_COLOUR("PanelHeaderTextColour"));
    createPanel->SetHeaderBorderWidths(0, 0, 0, 0);
    FlatUIButtonBar* createButtonBar = new FlatUIButtonBar(createPanel);
    createButtonBar->SetDisplayStyle(ButtonDisplayStyle::ICON_ONLY);
    createButtonBar->AddButton(ID_CREATE_BOX, "Box", SVG_ICON("cube", wxSize(16, 16)), nullptr, "Create a box geometry");
    createButtonBar->AddButton(ID_CREATE_SPHERE, "Sphere", SVG_ICON("circle", wxSize(16, 16)), nullptr, "Create a sphere geometry");
    createButtonBar->AddButton(ID_CREATE_CYLINDER, "Cylinder", SVG_ICON("cylinder", wxSize(16, 16)), nullptr, "Create a cylinder geometry");
    createButtonBar->AddButton(ID_CREATE_CONE, "Cone", SVG_ICON("cone", wxSize(16, 16)), nullptr, "Create a cone geometry");
    createButtonBar->AddButton(ID_CREATE_TORUS, "Torus", SVG_ICON("circle", wxSize(16, 16)), nullptr, "Create a torus geometry");
    createButtonBar->AddButton(ID_CREATE_TRUNCATED_CYLINDER, "Truncated Cylinder", SVG_ICON("cylinder", wxSize(16, 16)), nullptr, "Create a truncated cylinder geometry");
    createButtonBar->AddButton(ID_CREATE_WRENCH, "Wrench", SVG_ICON("wrench", wxSize(16, 16)), nullptr, "Create a wrench geometry");
    createPanel->AddButtonBar(createButtonBar, 0, wxEXPAND | wxALL, 5);
    page1->AddPanel(createPanel);
    m_ribbon->AddPage(page1);

    // Edit Page
    FlatUIPage* page2 = new FlatUIPage(m_ribbon, "Edit");
    FlatUIPanel* editPanel = new FlatUIPanel(page2, "Edit", wxHORIZONTAL);
    editPanel->SetFont(CFG_DEFAULTFONT());
    editPanel->SetPanelBorderWidths(0, 0, 0, 1);
    editPanel->SetHeaderStyle(PanelHeaderStyle::BOTTOM_CENTERED);
    editPanel->SetHeaderColour(CFG_COLOUR("PanelHeaderColour"));
    editPanel->SetHeaderTextColour(CFG_COLOUR("PanelHeaderTextColour"));
    editPanel->SetHeaderBorderWidths(0, 0, 0, 0);
    FlatUIButtonBar* editButtonBar = new FlatUIButtonBar(editPanel);
    editButtonBar->SetDisplayStyle(ButtonDisplayStyle::ICON_ONLY);

    editButtonBar->AddButton(ID_UNDO, "Undo", SVG_ICON("undo", wxSize(16, 16)), nullptr, "Undo last operation");
    editButtonBar->AddButton(ID_REDO, "Redo", SVG_ICON("redo", wxSize(16, 16)), nullptr, "Redo last undone operation");
    editPanel->AddButtonBar(editButtonBar, 0, wxEXPAND | wxALL, 5);
    page2->AddPanel(editPanel);
    m_ribbon->AddPage(page2);

    // View Page  
    FlatUIPage* page3 = new FlatUIPage(m_ribbon, "View");
    
    // View Controls Panel
    FlatUIPanel* viewPanel = new FlatUIPanel(page3, "Views", wxHORIZONTAL);
    viewPanel->SetFont(CFG_DEFAULTFONT());
    viewPanel->SetPanelBorderWidths(0, 0, 0, 1);
    viewPanel->SetHeaderStyle(PanelHeaderStyle::BOTTOM_CENTERED);
    viewPanel->SetHeaderColour(CFG_COLOUR("PanelHeaderColour"));
    viewPanel->SetHeaderTextColour(CFG_COLOUR("PanelHeaderTextColour"));
    viewPanel->SetHeaderBorderWidths(0, 0, 0, 0);
    FlatUIButtonBar* viewButtonBar = new FlatUIButtonBar(viewPanel);
    viewButtonBar->SetDisplayStyle(ButtonDisplayStyle::ICON_ONLY);
    viewButtonBar->AddButton(ID_VIEW_ALL, "Fit All", SVG_ICON("fitview", wxSize(16, 16)), nullptr, "Fit all objects in view");
    viewButtonBar->AddButton(ID_VIEW_TOP, "Top", SVG_ICON("topview", wxSize(16, 16)), nullptr, "Switch to top view");
    viewButtonBar->AddButton(ID_VIEW_FRONT, "Front", SVG_ICON("frontview", wxSize(16, 16)), nullptr, "Switch to front view");
    viewButtonBar->AddButton(ID_VIEW_RIGHT, "Right", SVG_ICON("rightview", wxSize(16, 16)), nullptr, "Switch to right view");
    viewButtonBar->AddButton(ID_VIEW_ISOMETRIC, "Isometric", SVG_ICON("isoview", wxSize(16, 16)), nullptr, "Switch to isometric view");
    viewPanel->AddButtonBar(viewButtonBar, 0, wxEXPAND | wxALL, 5);
    page3->AddPanel(viewPanel);

    // Display Options Panel
    FlatUIPanel* displayPanel = new FlatUIPanel(page3, "Display", wxHORIZONTAL); 
    displayPanel->SetFont(CFG_DEFAULTFONT());
    displayPanel->SetPanelBorderWidths(0, 0, 0, 1);
    displayPanel->SetHeaderStyle(PanelHeaderStyle::BOTTOM_CENTERED);
    displayPanel->SetHeaderColour(CFG_COLOUR("PanelHeaderColour"));
    displayPanel->SetHeaderTextColour(CFG_COLOUR("PanelHeaderTextColour"));
    displayPanel->SetHeaderBorderWidths(0, 0, 0, 0);
    FlatUIButtonBar* displayButtonBar = new FlatUIButtonBar(displayPanel);
    displayButtonBar->SetDisplayStyle(ButtonDisplayStyle::ICON_ONLY);
    displayButtonBar->AddToggleButton(ID_VIEW_SHOWEDGES, "Toggle Edges", false, SVG_ICON("edges", wxSize(16, 16)), "Toggle edge display");
    displayButtonBar->AddToggleButton(ID_TOGGLE_WIREFRAME, "Toggle Wireframe", false, SVG_ICON("triangle", wxSize(16, 16)), "Toggle wireframe display mode");
    displayButtonBar->AddToggleButton(ID_TOGGLE_SHADING, "Toggle Shading", false, SVG_ICON("circle", wxSize(16, 16)), "Toggle shading display mode");
    displayButtonBar->AddToggleButton(ID_SHOW_NORMALS, "Show Normals", false, SVG_ICON("normals", wxSize(16, 16)), "Toggle normal vectors display");
    displayButtonBar->AddButton(ID_FIX_NORMALS, "Fix Normals", SVG_ICON("fixnormals", wxSize(16, 16)), nullptr, "Fix normal vectors orientation");
    displayButtonBar->AddButton(ID_SET_TRANSPARENCY, "Set Transparency", SVG_ICON("transparency", wxSize(16, 16)), nullptr, "Set object transparency");
    displayPanel->AddButtonBar(displayButtonBar, 0, wxEXPAND | wxALL, 5);
    page3->AddPanel(displayPanel);
    m_ribbon->AddPage(page3);

    // Tools Page
    FlatUIPage* page4 = new FlatUIPage(m_ribbon, "Tools");
    FlatUIPanel* toolsPanel = new FlatUIPanel(page4, "Tools", wxHORIZONTAL);
    toolsPanel->SetFont(CFG_DEFAULTFONT());
    toolsPanel->SetPanelBorderWidths(0, 0, 0, 1);
    toolsPanel->SetHeaderStyle(PanelHeaderStyle::BOTTOM_CENTERED);
    toolsPanel->SetHeaderColour(CFG_COLOUR("PanelHeaderColour"));
    toolsPanel->SetHeaderTextColour(CFG_COLOUR("PanelHeaderTextColour"));
    toolsPanel->SetHeaderBorderWidths(0, 0, 0, 0);
    FlatUIButtonBar* toolsButtonBar = new FlatUIButtonBar(toolsPanel);
    toolsButtonBar->SetDisplayStyle(ButtonDisplayStyle::ICON_ONLY);
    toolsButtonBar->AddButton(ID_MESH_QUALITY_DIALOG, "Mesh Quality", SVG_ICON("settings", wxSize(16, 16)), nullptr, "Open mesh quality dialog");
    toolsButtonBar->AddButton(ID_RENDERING_SETTINGS, "Rendering Settings", SVG_ICON("palette", wxSize(16, 16)), nullptr, "Configure material, lighting and texture settings");
    toolsButtonBar->AddButton(ID_NAVIGATION_CUBE_CONFIG, "Nav Cube", SVG_ICON("cube", wxSize(16, 16)), nullptr, "Configure navigation cube");
    toolsButtonBar->AddButton(ID_ZOOM_SPEED, "Zoom Speed", SVG_ICON("pulse", wxSize(16, 16)), nullptr, "Adjust zoom speed settings");
    toolsPanel->AddButtonBar(toolsButtonBar, 0, wxEXPAND | wxALL, 5);
    page4->AddPanel(toolsPanel);
    m_ribbon->AddPage(page4);

    // Help Page
    FlatUIPage* page5 = new FlatUIPage(m_ribbon, "Help");
    FlatUIPanel* helpPanel = new FlatUIPanel(page5, "Help", wxHORIZONTAL);
    helpPanel->SetFont(CFG_DEFAULTFONT());
    helpPanel->SetPanelBorderWidths(0, 0, 0, 1);
    helpPanel->SetHeaderStyle(PanelHeaderStyle::BOTTOM_CENTERED);
    helpPanel->SetHeaderColour(CFG_COLOUR("PanelHeaderColour"));
    helpPanel->SetHeaderTextColour(CFG_COLOUR("PanelHeaderTextColour"));
    helpPanel->SetHeaderBorderWidths(0, 0, 0, 0);
    FlatUIButtonBar* helpButtonBar = new FlatUIButtonBar(helpPanel);
    helpButtonBar->SetDisplayStyle(ButtonDisplayStyle::ICON_ONLY);
    helpButtonBar->AddButton(wxID_ABOUT, "About", SVG_ICON("about", wxSize(16, 16)), nullptr, "Show application information");
    helpButtonBar->AddButton(ID_ShowUIHierarchy, "UI Debug", SVG_ICON("tree", wxSize(16, 16)), nullptr, "Show UI hierarchy debugger");
    // Add separator between icon buttons and text buttons
    helpButtonBar->AddSeparator();
    // Add toggle buttons to the same button bar
    helpButtonBar->AddToggleButton(ID_ToggleFunctionSpace, "ToggleFunc", true, SVG_ICON("find", wxSize(16, 16)),  "Toggle function space visibility");
    helpButtonBar->AddToggleButton(ID_ToggleProfileSpace, "ToggleProf", true, SVG_ICON("user", wxSize(16, 16)),  "Toggle profile space visibility");
    helpPanel->AddButtonBar(helpButtonBar, 0, wxEXPAND | wxALL, 5);
    
    page5->AddPanel(helpPanel); 
    m_ribbon->AddPage(page5);

    // Create main layout with vertical sizer
    // The layout will be: Ribbon at top, splitter in middle, status bar at bottom
    // The splitter will be created in createPanels() method

    createPanels(); // Create canvas and panels with proper layout

    setupCommandSystem();

    // Create status bar manually and add to main sizer
    m_statusBar = new wxStatusBar(this, wxID_ANY);
    m_statusBar->SetStatusText("Ready - Command system initialized", 0);
    
    // Add status bar to main sizer
    if (GetSizer()) {
        GetSizer()->Add(m_statusBar, 0, wxEXPAND | wxALL, 0);
    }

    SetClientSize(size); // Default size
    Layout();

    int panelTargetHeight = CFG_INT("PanelTargetHeight");
    if (panelTargetHeight <= 0) {
        panelTargetHeight = 80; // Default value if not configured
    }
    int ribbonMinHeight = FlatUIBar::GetBarHeight() + panelTargetHeight + 10; 
    m_ribbon->SetMinSize(wxSize(-1, ribbonMinHeight));

    Layout();
    
    // Use direct refresh for initial render
    if (m_canvas) {
        m_canvas->Refresh();
        m_canvas->Update();
        LOG_INF_S("UI initialization: Initial render triggered via direct refresh");
    }
}

// Complete createPanels method
void FlatFrame::createPanels() {

    wxBoxSizer* mainSizer = new wxBoxSizer(wxVERTICAL);
    mainSizer->Add(m_ribbon, 0, wxEXPAND | wxALL, 2);
    
    LOG_INF_S("Creating panels...");
    if (m_mainSplitter) { m_mainSplitter->Destroy(); m_mainSplitter = nullptr; }
    if (m_leftSplitter) { m_leftSplitter->Destroy(); m_leftSplitter = nullptr; }

    // Create main horizontal splitter (left panels vs right canvas)
    m_mainSplitter = new wxSplitterWindow(this, wxID_ANY, wxDefaultPosition, wxDefaultSize, wxSP_3D | wxSP_LIVE_UPDATE);
    m_mainSplitter->SetSashGravity(0.0); // Fixed position for left side
    m_mainSplitter->SetMinimumPaneSize(200); // Left side minimum width

    // Create left vertical splitter (object tree vs property panel)
    m_leftSplitter = new wxSplitterWindow(m_mainSplitter, wxID_ANY);
    m_leftSplitter->SetSashGravity(0.0); // Fixed position for property panel
    m_leftSplitter->SetMinimumPaneSize(200); // Property panel minimum height

    // Create object tree panel (top of left side)
    m_objectTreePanel = new ObjectTreePanel(m_leftSplitter);
    
    // Create property panel (bottom of left side)
    m_propertyPanel = new PropertyPanel(m_leftSplitter);
    
    // Split left side horizontally: object tree on top, property panel on bottom
    m_leftSplitter->SplitHorizontally(m_objectTreePanel, m_propertyPanel);

    // Create canvas (right side)
    m_canvas = new Canvas(m_mainSplitter);
    
    // Split main window vertically: left panels vs right canvas
    m_mainSplitter->SplitVertically(m_leftSplitter, m_canvas);

    // Create main vertical sizer: ribbon at top, splitter in middle
    mainSizer->Add(m_mainSplitter, 1, wxEXPAND | wxALL, 5);
    SetSizer(mainSizer);
    Layout();

    // Initial split positions will be set in onSize event when window is first shown

    // Setup connections between panels
    m_objectTreePanel->setPropertyPanel(m_propertyPanel);
    
    // Initialize mouse handler and navigation
    m_mouseHandler = new MouseHandler(m_canvas, m_objectTreePanel, m_propertyPanel, m_commandManager);
    m_canvas->getInputManager()->setMouseHandler(m_mouseHandler);
    NavigationController* navController = new NavigationController(m_canvas, m_canvas->getSceneManager());
    m_canvas->getInputManager()->setNavigationController(navController);
    m_mouseHandler->setNavigationController(navController);
    
    // Setup OCC viewer and geometry factory
    m_occViewer = new OCCViewer(m_canvas->getSceneManager());
    m_canvas->setOCCViewer(m_occViewer);
    m_canvas->getInputManager()->initializeStates();
    m_canvas->setObjectTreePanel(m_objectTreePanel);
    m_canvas->setCommandManager(m_commandManager);
    m_canvas->setCommandDispatcher(m_commandDispatcher);
    
    // Set up bidirectional connections
    m_objectTreePanel->setOCCViewer(m_occViewer);
    
    // Check that SceneManager is properly initialized before creating GeometryFactory
    if (!m_canvas->getSceneManager()) {
        LOG_ERR_S("SceneManager is null, cannot create GeometryFactory");
        throw std::runtime_error("SceneManager is null");
    }
    
    SoSeparator* objectRoot = m_canvas->getSceneManager()->getObjectRoot();
    if (!objectRoot) {
        LOG_ERR_S("SceneManager object root is null, cannot create GeometryFactory");
        throw std::runtime_error("SceneManager object root is null");
    }
    
    m_geometryFactory = new GeometryFactory(
        objectRoot,
        m_objectTreePanel,
        m_propertyPanel,
        m_occViewer
    );
    
    // Set initial view
    if (m_canvas && m_canvas->getSceneManager()) {
        m_canvas->getSceneManager()->resetView();
        LOG_INF_S("Initial view set to isometric and fit to scene");
        
        // Use direct refresh for initial render
        if (m_canvas->getRefreshManager()) {
            m_canvas->getRefreshManager()->requestRefresh(ViewRefreshManager::RefreshReason::SCENE_CHANGED, true);
        } else {
            m_canvas->Refresh();
            m_canvas->Update();
        }
        LOG_INF_S("Initial render triggered via direct refresh");
    }
    
    // Set components for UnifiedRefreshSystem to enable refresh commands
    UnifiedRefreshSystem* refreshSystem = GlobalServices::GetRefreshSystem();
    if (refreshSystem) {
        refreshSystem->setComponents(m_canvas, m_occViewer, m_canvas->getSceneManager());
        LOG_INF_S("UnifiedRefreshSystem components set successfully");
    } else {
        LOG_WRN_S("UnifiedRefreshSystem not available, refresh commands will not work");
    }
    
    LOG_INF_S("Panels creation completed successfully");
}

void FlatFrame::setupCommandSystem() {
    LOG_INF_S("Setting up command system"); 
    
    // Get global command dispatcher from MainApplication
    m_commandDispatcher = GlobalServices::GetCommandDispatcher();
    if (!m_commandDispatcher) {
        LOG_ERR_S("setupCommandSystem: Global command dispatcher is null");
        throw std::runtime_error("Global CommandDispatcher not available");
    }
    
    // Check that required components are initialized
    if (!m_mouseHandler) {
        LOG_ERR_S("setupCommandSystem: m_mouseHandler is null");
        throw std::runtime_error("MouseHandler not initialized");
    }
    if (!m_geometryFactory) {
        LOG_ERR_S("setupCommandSystem: m_geometryFactory is null");
        throw std::runtime_error("GeometryFactory not initialized");
    }
    if (!m_occViewer) {
        LOG_ERR_S("setupCommandSystem: m_occViewer is null");
        throw std::runtime_error("OCCViewer not initialized");
    }
    if (!m_canvas) {
        LOG_ERR_S("setupCommandSystem: m_canvas is null");
        throw std::runtime_error("Canvas not initialized");
    }
    
    // Create command listeners with proper constructors
    auto createBoxListener = std::make_shared<CreateBoxListener>(m_mouseHandler);
    auto createSphereListener = std::make_shared<CreateSphereListener>(m_mouseHandler);
    auto createCylinderListener = std::make_shared<CreateCylinderListener>(m_mouseHandler);
    auto createConeListener = std::make_shared<CreateConeListener>(m_mouseHandler);
    auto createTorusListener = std::make_shared<CreateTorusListener>(m_mouseHandler);
    auto createTruncatedCylinderListener = std::make_shared<CreateTruncatedCylinderListener>(m_mouseHandler);
    auto createWrenchListener = std::make_shared<CreateWrenchListener>(m_mouseHandler, m_geometryFactory);
    
    // Register geometry command listeners
    m_listenerManager = std::make_unique<CommandListenerManager>();
    m_listenerManager->registerListener(cmd::CommandType::CreateBox, createBoxListener);
    m_listenerManager->registerListener(cmd::CommandType::CreateSphere, createSphereListener);
    m_listenerManager->registerListener(cmd::CommandType::CreateCylinder, createCylinderListener);
    m_listenerManager->registerListener(cmd::CommandType::CreateCone, createConeListener);
    m_listenerManager->registerListener(cmd::CommandType::CreateTorus, createTorusListener);
    m_listenerManager->registerListener(cmd::CommandType::CreateTruncatedCylinder, createTruncatedCylinderListener);
    m_listenerManager->registerListener(cmd::CommandType::CreateWrench, createWrenchListener);
    
    // View listeners
    auto viewAllListener = std::make_shared<ViewAllListener>(m_canvas->getInputManager()->getNavigationController());
    auto viewTopListener = std::make_shared<ViewTopListener>(m_canvas->getInputManager()->getNavigationController());
    auto viewFrontListener = std::make_shared<ViewFrontListener>(m_canvas->getInputManager()->getNavigationController());
    auto viewRightListener = std::make_shared<ViewRightListener>(m_canvas->getInputManager()->getNavigationController());
    auto viewIsoListener = std::make_shared<ViewIsometricListener>(m_canvas->getInputManager()->getNavigationController());
    auto showNormalsListener = std::make_shared<ShowNormalsListener>(m_occViewer);
    auto fixNormalsListener = std::make_shared<FixNormalsListener>(m_occViewer);
    auto showEdgesListener = std::make_shared<ShowEdgesListener>(m_occViewer);
    auto setTransparencyListener = std::make_shared<SetTransparencyListener>(this, m_occViewer);
    auto viewModeListener = std::make_shared<ViewModeListener>(m_occViewer);

    
    // Register view command listeners
    m_listenerManager->registerListener(cmd::CommandType::ViewAll, viewAllListener);
    m_listenerManager->registerListener(cmd::CommandType::ViewTop, viewTopListener);
    m_listenerManager->registerListener(cmd::CommandType::ViewFront, viewFrontListener);
    m_listenerManager->registerListener(cmd::CommandType::ViewRight, viewRightListener);
    m_listenerManager->registerListener(cmd::CommandType::ViewIsometric, viewIsoListener);
    m_listenerManager->registerListener(cmd::CommandType::ShowNormals, showNormalsListener);
    m_listenerManager->registerListener(cmd::CommandType::FixNormals, fixNormalsListener);
    m_listenerManager->registerListener(cmd::CommandType::ShowEdges, showEdgesListener);
    m_listenerManager->registerListener(cmd::CommandType::SetTransparency, setTransparencyListener);
    m_listenerManager->registerListener(cmd::CommandType::ToggleWireframe, viewModeListener);
    m_listenerManager->registerListener(cmd::CommandType::ToggleShading, viewModeListener);
    m_listenerManager->registerListener(cmd::CommandType::ToggleEdges, viewModeListener);

    
    // Register file command listeners
    auto fileNewListener = std::make_shared<FileNewListener>(m_canvas, m_commandManager);
    auto fileOpenListener = std::make_shared<FileOpenListener>(this);
    auto fileSaveListener = std::make_shared<FileSaveListener>(this);
    auto fileSaveAsListener = std::make_shared<FileSaveAsListener>(this);
    auto importStepListener = std::make_shared<ImportStepListener>(this, m_canvas, m_occViewer);
    m_listenerManager->registerListener(cmd::CommandType::FileNew, fileNewListener);
    m_listenerManager->registerListener(cmd::CommandType::FileOpen, fileOpenListener);
    m_listenerManager->registerListener(cmd::CommandType::FileSave, fileSaveListener);
    m_listenerManager->registerListener(cmd::CommandType::FileSaveAs, fileSaveAsListener);
    m_listenerManager->registerListener(cmd::CommandType::ImportSTEP, importStepListener);
    
    auto undoListener = std::make_shared<UndoListener>(m_commandManager, m_canvas);
    auto redoListener = std::make_shared<RedoListener>(m_commandManager, m_canvas);
    auto helpAboutListener = std::make_shared<HelpAboutListener>(this);
    auto navCubeConfigListener = std::make_shared<NavCubeConfigListener>(m_canvas);
    auto zoomSpeedListener = std::make_shared<ZoomSpeedListener>(this, m_canvas);
    auto fileExitListener = std::make_shared<FileExitListener>(this);
    auto meshQualityDialogListener = std::make_shared<MeshQualityDialogListener>(this, m_occViewer);
    auto renderingSettingsListener = std::make_shared<RenderingSettingsListener>(m_occViewer, m_canvas->getRenderingEngine());
    
    m_listenerManager->registerListener(cmd::CommandType::Undo, undoListener);
    m_listenerManager->registerListener(cmd::CommandType::Redo, redoListener);
    m_listenerManager->registerListener(cmd::CommandType::HelpAbout, helpAboutListener);
    m_listenerManager->registerListener(cmd::CommandType::NavCubeConfig, navCubeConfigListener);
    m_listenerManager->registerListener(cmd::CommandType::ZoomSpeed, zoomSpeedListener);
    m_listenerManager->registerListener(cmd::CommandType::FileExit, fileExitListener);
    m_listenerManager->registerListener(cmd::CommandType::MeshQualityDialog, meshQualityDialogListener);
    m_listenerManager->registerListener(cmd::CommandType::RenderingSettings, renderingSettingsListener);
    
    // Set UI feedback handler
    m_commandDispatcher->setUIFeedbackHandler(
        [this](const CommandResult& result) {
            this->onCommandFeedback(result);
        }
    );
    
    LOG_INF_S("Command system setup completed"); 
=======
	// Stop timers to prevent any remaining timer events
	m_startupTimer.Stop();
	m_progressTimer.Stop();

	// Unbind events to prevent access violations
	auto& eventManager = FlatUIEventManager::getInstance();
	eventManager.unbindFrameEvents(this);
	if (m_ribbon) {
		eventManager.unbindBarEvents(m_ribbon);
		FlatUIHomeSpace* homeSpace = m_ribbon->GetHomeSpace();
		if (homeSpace) {
			eventManager.unbindHomeSpaceEvents(homeSpace);
		}
	}

	LOG_DBG("FlatFrame destruction completed.", "FlatFrame");
	delete m_commandManager;
>>>>>>> 0d63d888
}

wxWindow* FlatFrame::GetFunctionSpaceControl() const
{
	return m_searchPanel;
}

wxWindow* FlatFrame::GetProfileSpaceControl() const
{
	return m_profilePanel;
}

FlatUIBar* FlatFrame::GetUIBar() const
{
	return m_ribbon;
}

void FlatFrame::OnGlobalPinStateChanged(wxCommandEvent& event)
{
	// Call base class implementation first
	FlatUIFrame::OnGlobalPinStateChanged(event);

	FlatUIBar* ribbon = GetUIBar();
	if (!ribbon) {
		return;
	}

	bool isPinned = event.GetInt() != 0;

	if (!isPinned) {
		// Force ribbon to immediately resize to unpinned height
		int unpinnedHeight = CFG_INT("BarUnpinnedHeight");
		wxSize currentSize = ribbon->GetSize();
		wxSize newSize = wxSize(currentSize.GetWidth(), unpinnedHeight);
		ribbon->SetSize(newSize);
	}

	// Force ribbon to update its size immediately
	if (ribbon) {
		ribbon->Layout();
		ribbon->Refresh();
		ribbon->Update();
	}

	// Force main splitter to recalculate its size and position
	if (m_mainSplitter) {
		m_mainSplitter->Layout();
		m_mainSplitter->Refresh();
		m_mainSplitter->Update();
	}

	// Add a deferred layout update to ensure proper space allocation after all changes
	CallAfter([this]() {
		// Force complete layout recalculation
		if (GetSizer()) {
			GetSizer()->Layout();
		}

		// Force main splitter to recalculate its size and position
		if (m_mainSplitter) {
			m_mainSplitter->Layout();
			m_mainSplitter->Refresh();
			m_mainSplitter->Update();
		}

		// Force frame to recalculate its layout and ensure main work area fills remaining space
		Layout();
		Refresh();
		Update();

		// Additional deferred update to ensure proper space allocation
		CallAfter([this]() {
			if (GetSizer()) {
				GetSizer()->Layout();
			}
			Layout();
			Refresh();
			Update();
			});
		});
}

void FlatFrame::LoadSVGIcons(wxWindow* parent, wxSizer* sizer)
{
	// Get the executable directory for SVG file paths
	wxString exePath = wxStandardPaths::Get().GetExecutablePath();
	wxFileName exeFile(exePath);
	wxString exeDir = exeFile.GetPath();

	// List of SVG files to load
	wxArrayString svgFiles;
	svgFiles.Add("config/icons/svg/home.svg");
	svgFiles.Add("config/icons/svg/settings.svg");
	svgFiles.Add("config/icons/svg/user.svg");
	svgFiles.Add("config/icons/svg/file.svg");
	svgFiles.Add("config/icons/svg/folder.svg");
	svgFiles.Add("config/icons/svg/search.svg");

	for (const wxString& svgFile : svgFiles)
	{
		wxString fullPath = exeDir + wxFILE_SEP_PATH + svgFile;

		// Create a panel for each SVG icon
		wxPanel* iconPanel = new wxPanel(parent, wxID_ANY, wxDefaultPosition, wxSize(80, 100));
		iconPanel->SetBackgroundColour(CFG_COLOUR("IconPanelBgColour"));
		wxBoxSizer* iconSizer = new wxBoxSizer(wxVERTICAL);

		// Try to load SVG file
		if (wxFileExists(fullPath))
		{
			try
			{
				wxBitmapBundle svgBundle = wxBitmapBundle::FromSVGFile(fullPath, wxSize(16, 16));
				wxStaticBitmap* bitmap = new wxStaticBitmap(iconPanel, wxID_ANY, svgBundle);
				iconSizer->Add(bitmap, 0, wxALIGN_CENTER | wxALL, 5);

				wxFileName fn(fullPath);
				wxStaticText* label = new wxStaticText(iconPanel, wxID_ANY, fn.GetName());
				label->SetFont(wxFont(8, wxFONTFAMILY_DEFAULT, wxFONTSTYLE_NORMAL, wxFONTWEIGHT_NORMAL));
				label->SetForegroundColour(CFG_COLOUR("DefaultTextColour"));
				iconSizer->Add(label, 0, wxALIGN_CENTER | wxALL, 2);
			}
			catch (const std::exception& e)
			{
				// Create error placeholder
				wxStaticText* errorText = new wxStaticText(iconPanel, wxID_ANY, "Error\nLoading\nSVG");
				errorText->SetForegroundColour(CFG_COLOUR("ErrorTextColour"));
				iconSizer->Add(errorText, 1, wxALIGN_CENTER | wxALL, 5);

				LOG_ERR_S("Failed to load SVG: " + fullPath.ToStdString() + " - " + std::string(e.what()));
			}
		}
		else
		{
			// Create placeholder for missing file
			wxStaticText* missingText = new wxStaticText(iconPanel, wxID_ANY, "SVG\nNot\nFound");
			missingText->SetForegroundColour(CFG_COLOUR("PlaceholderTextColour"));
			iconSizer->Add(missingText, 1, wxALIGN_CENTER | wxALL, 5);

			wxFileName fn(fullPath);
			wxStaticText* label = new wxStaticText(iconPanel, wxID_ANY, fn.GetName());
			label->SetFont(wxFont(8, wxFONTFAMILY_DEFAULT, wxFONTSTYLE_NORMAL, wxFONTWEIGHT_NORMAL));
			label->SetForegroundColour(CFG_COLOUR("PlaceholderTextColour"));
			iconSizer->Add(label, 0, wxALIGN_CENTER | wxALL, 2);
		}

		iconPanel->SetSizer(iconSizer);
		sizer->Add(iconPanel, 0, wxALL, 5);
	}
}

wxBitmap FlatFrame::LoadHighQualityBitmap(const wxString& resourceName, const wxSize& targetSize) {
	wxBitmap bitmap(resourceName, wxBITMAP_TYPE_PNG_RESOURCE);
	if (bitmap.IsOk() && (bitmap.GetWidth() != targetSize.x || bitmap.GetHeight() != targetSize.y)) {
		wxImage image = bitmap.ConvertToImage();
		image = image.Scale(targetSize.x, targetSize.y, wxIMAGE_QUALITY_HIGH);
		return wxBitmap(image);
	}
	return bitmap;
}

void FlatFrame::OnButtonClick(wxCommandEvent& event)
{
	// Handle ribbon button clicks by dispatching to appropriate command handlers
	// Most CAD commands are handled through the event table mapping to specific handlers
	// This method handles general UI buttons that don't have specific handlers

	switch (event.GetId())
	{
	case wxID_ABOUT:
		// About dialog is handled by HelpAboutListener
		break;
	case ID_ShowUIHierarchy:
		ShowUIHierarchy();
		break;
		// removed silhouette entry; use ID_TOGGLE_OUTLINE instead
	case ID_VIEW_SHOW_ORIGINAL_EDGES:
		if (m_occViewer) m_occViewer->setShowOriginalEdges(event.IsChecked());
		break;
	case ID_TOGGLE_WIREFRAME:
		if (m_occViewer) m_occViewer->setWireframeMode(event.IsChecked());
		return;
	case ID_SHOW_MESH_EDGES:
		if (m_occViewer) m_occViewer->setShowMeshEdges(event.IsChecked());
		return;
	case ID_TOGGLE_OUTLINE:
		if (m_occViewer) m_occViewer->setOutlineEnabled(event.IsChecked());
		return;
	default:
		// For other buttons, let the event propagate to be handled by command system
		event.Skip();
		break;
	}
}

void FlatFrame::OnMenuNewProject(wxCommandEvent& event)
{
	// Handle new project - delegate to file new listener
	wxCommandEvent newEvent(wxEVT_COMMAND_MENU_SELECTED, wxID_NEW);
	ProcessEvent(newEvent);
}

void FlatFrame::OnMenuOpenProject(wxCommandEvent& event)
{
	// Handle open project - delegate to file open listener
	wxCommandEvent openEvent(wxEVT_COMMAND_MENU_SELECTED, wxID_OPEN);
	ProcessEvent(openEvent);
}

void FlatFrame::OnMenuExit(wxCommandEvent& event)
{
	Close(true);
}

void FlatFrame::OnStartupTimer(wxTimerEvent& event)
{
<<<<<<< HEAD
    // Example: Forcing a refresh on the first page of the ribbon
    if (m_ribbon) {
        m_ribbon->Refresh();
        if (m_ribbon->GetPageCount() > 0) {
            FlatUIPage* page = m_ribbon->GetPage(0);
            if (page) {
                page->Show();
                page->Layout();
                page->Refresh();
                LOG_DBG_S("Force refreshed first page: " + page->GetLabel().ToStdString());
            }
        }
    }
    
    // Use direct refresh for initial render
    if (m_canvas) {
        m_canvas->Refresh();
        m_canvas->Update();
        
        // Also trigger a refresh through the refresh manager if available
        if (m_canvas->getRefreshManager()) {
            m_canvas->getRefreshManager()->requestRefresh(ViewRefreshManager::RefreshReason::SCENE_CHANGED, true);
        }
        
        LOG_INF_S("Startup timer: Initial render triggered via direct refresh");
    }
    
    // Initial UI Hierarchy debug log (optional)
    // UIHierarchyDebugger debugger;
    // debugger.PrintUIHierarchy(this);
=======
	// Prevent multiple executions of startup timer
	if (m_startupTimerFired) {
		return;
	}

	// Additional safety check - ensure timer is actually running
	if (!m_startupTimer.IsRunning()) {
		LOG_DBG_S("Startup timer not running, ignoring event");
		return;
	}

	LOG_DBG_S("Startup timer executing - first time only");
	m_startupTimerFired = true;

	// Example: Forcing a refresh on the first page of the ribbon
	if (m_ribbon) {
		m_ribbon->Refresh();
		if (m_ribbon->GetPageCount() > 0) {
			FlatUIPage* page = m_ribbon->GetPage(0);
			if (page) {
				page->Show();
				page->Layout();
				page->Refresh();
			}
		}
	}

	// Ensure timer is stopped and cannot fire again
	m_startupTimer.Stop();

	// Initial UI Hierarchy debug log (optional)
	// UIHierarchyDebugger debugger;
	// debugger.PrintUIHierarchy(this);
>>>>>>> 0d63d888
}

void FlatFrame::OnSearchExecute(wxCommandEvent& event)
{
	if (!m_searchCtrl) return;
	wxString searchText = m_searchCtrl->GetValue();
	if (!searchText.IsEmpty())
	{
		// TODO: Implement search functionality for CAD objects
		SetStatusText("Searching for: " + searchText, 0);
	}
	else
	{
		SetStatusText("Please enter search terms", 0);
	}
}

void FlatFrame::OnSearchTextEnter(wxCommandEvent& event)
{
	OnSearchExecute(event); // Simply call the other handler
}

void FlatFrame::OnUserProfile(wxCommandEvent& event)
{
	// TODO: Implement user profile dialog
	SetStatusText("User Profile - Not implemented yet", 0);
}

void FlatFrame::OnSettings(wxCommandEvent& event)
{
	// TODO: Implement settings dialog
	SetStatusText("Settings - Not implemented yet", 0);
}

void FlatFrame::OnToggleFunctionSpace(wxCommandEvent& event)
{
	if (m_ribbon) m_ribbon->ToggleFunctionSpaceVisibility();
}

void FlatFrame::OnToggleProfileSpace(wxCommandEvent& event)
{
	if (m_ribbon) m_ribbon->ToggleProfileSpaceVisibility();
}

void FlatFrame::OnShowUIHierarchy(wxCommandEvent& event)
{
	ShowUIHierarchy();
}

void FlatFrame::OnTestWidgets(wxCommandEvent& event)
{
	ShowTestWidgets();
}

void FlatFrame::ShowTestWidgets()
{
	// Create the widgets example dialog with tabs
	FlatWidgetsExampleDialog* testDialog = new FlatWidgetsExampleDialog(this, "Test Widgets");
	
	// Show the dialog
	testDialog->ShowModal();
	delete testDialog;
}

void FlatFrame::ShowUIHierarchy()
{
	// Create a debug dialog to show UI hierarchy
	wxDialog* debugDialog = new wxDialog(this, wxID_ANY, "UI Hierarchy Debug",
		wxDefaultPosition, wxSize(600, 400));

	wxTextCtrl* debugText = new wxTextCtrl(debugDialog, wxID_ANY, "",
		wxDefaultPosition, wxDefaultSize,
		wxTE_MULTILINE | wxTE_READONLY);

	wxBoxSizer* sizer = new wxBoxSizer(wxVERTICAL);
	sizer->Add(debugText, 1, wxEXPAND | wxALL, 5);

	wxButton* closeBtn = new wxButton(debugDialog, wxID_OK, "Close");
	sizer->Add(closeBtn, 0, wxALIGN_CENTER | wxALL, 5);

	debugDialog->SetSizer(sizer);

	UIHierarchyDebugger debugger;
	debugger.SetLogTextCtrl(debugText);
	debugger.PrintUIHierarchy(this);

	debugDialog->ShowModal();
	debugDialog->Destroy();
}

void FlatFrame::PrintUILayout(wxCommandEvent& event)
{
	// Create a debug dialog to show UI layout details
	wxDialog* layoutDialog = new wxDialog(nullptr, wxID_ANY, "UI Layout Details",
		wxDefaultPosition, wxSize(600, 400));

	wxTextCtrl* layoutText = new wxTextCtrl(layoutDialog, wxID_ANY, "",
		wxDefaultPosition, wxDefaultSize,
		wxTE_MULTILINE | wxTE_READONLY);

	wxBoxSizer* sizer = new wxBoxSizer(wxVERTICAL);
	sizer->Add(layoutText, 1, wxEXPAND | wxALL, 5);

	wxButton* closeBtn = new wxButton(layoutDialog, wxID_OK, "Close");
	sizer->Add(closeBtn, 0, wxALIGN_CENTER | wxALL, 5);

	layoutDialog->SetSizer(sizer);

	wxLog* oldLog = wxLog::SetActiveTarget(new wxLogTextCtrl(layoutText));
	LogUILayout();
	wxLog::SetActiveTarget(oldLog);
	if (oldLog != wxLog::GetActiveTarget()) {
		delete oldLog;
	}

	layoutDialog->ShowModal();
	layoutDialog->Destroy();
}

// Message output control button event handlers
void FlatFrame::OnMessageOutputFloat(wxCommandEvent& event)
{
	// Find the message output panel and make it float
	if (m_messageOutput) {
		wxWindow* msgPanel = m_messageOutput->GetParent();
		if (msgPanel) {
			// Create a floating frame for the message output
			wxFrame* floatFrame = new wxFrame(this, wxID_ANY, "Message Output",
				wxDefaultPosition, wxSize(600, 400));

			// Move the message output to the floating frame
			msgPanel->Reparent(floatFrame);

			// Set up the floating frame
			wxBoxSizer* sizer = new wxBoxSizer(wxVERTICAL);
			sizer->Add(msgPanel, 1, wxEXPAND | wxALL, 5);
			floatFrame->SetSizer(sizer);

			// Show the floating frame
			floatFrame->Show();

			// Hide the original message output in main frame
			msgPanel->Hide();

			SetStatusText("Message Output window is now floating", 0);
		}
	}
}

void FlatFrame::OnMessageOutputMinimize(wxCommandEvent& event)
{
	// Find the message output panel and minimize it
	if (m_messageOutput) {
		wxWindow* msgPanel = m_messageOutput->GetParent();
		if (msgPanel) {
			// Toggle visibility to simulate minimize/restore
			if (msgPanel->IsShown()) {
				msgPanel->Hide();
				SetStatusText("Message Output window minimized", 0);
			}
			else {
				msgPanel->Show();
				SetStatusText("Message Output window restored", 0);
			}

			// Refresh layout
			Layout();
		}
	}
}

void FlatFrame::OnMessageOutputClose(wxCommandEvent& event)
{
	// Find the message output panel and close it
	if (m_messageOutput) {
		wxWindow* msgPanel = m_messageOutput->GetParent();
		if (msgPanel) {
			// Hide the message output panel
			msgPanel->Hide();
			SetStatusText("Message Output window closed", 0);

			// Refresh layout
			Layout();
		}
	}
}

<<<<<<< HEAD
void FlatFrame::onCommand(wxCommandEvent& event) {
    try {
        auto it = kEventTable.find(event.GetId());
        if (it == kEventTable.end()) { LOG_WRN_S("Unknown command ID: " + std::to_string(event.GetId())); return; }
        cmd::CommandType commandType = it->second;
        std::unordered_map<std::string, std::string> parameters;
        if (commandType == cmd::CommandType::ShowNormals || commandType == cmd::CommandType::ShowEdges) { parameters["toggle"] = "true"; }
        if (m_listenerManager && m_listenerManager->hasListener(commandType)) {
            CommandResult result = m_listenerManager->dispatch(commandType, parameters);
            onCommandFeedback(result);
        } else {
            LOG_ERR_S("No listener registered for command"); SetStatusText("Error: No listener registered", 0);
        }
    } catch (...) {
        // Handle potential static map access issues during shutdown
        std::cout << "Exception during command processing (ignored)" << std::endl;
    }
}

void FlatFrame::onCommandFeedback(const CommandResult& result) {
    if (result.success) {
        if (m_statusBar) {
            m_statusBar->SetStatusText(result.message.empty() ? "Command executed successfully" : result.message, 0);
        }
        LOG_INF_S("Command executed: " + result.commandId);
    } else {
        if (m_statusBar) {
            m_statusBar->SetStatusText("Error: " + result.message, 0);
        }
        LOG_ERR_S("Command failed: " + result.commandId + " - " + result.message);
        if (!result.message.empty() && result.commandId != "UNKNOWN") { wxMessageBox(result.message, "Command Error", wxOK | wxICON_ERROR, this); }
    }
    
    // Update UI state for toggle commands (since no menu bar in FlatFrame)
    try {
        if (result.commandId == cmd::to_string(cmd::CommandType::ShowNormals) && result.success && m_occViewer) {
            // Could update button states here if needed
            LOG_INF_S("Show normals state updated: " + std::string(m_occViewer->isShowNormals() ? "shown" : "hidden"));
        }
        else if (result.commandId == cmd::to_string(cmd::CommandType::ShowEdges) && result.success && m_occViewer) {
            // Could update button states here if needed
            LOG_INF_S("Show edges state updated: " + std::string(m_occViewer->isShowEdges() ? "shown" : "hidden"));
        }
    } catch (...) {
        // Handle potential static map access issues during shutdown
        std::cout << "Exception during command feedback processing (ignored)" << std::endl;
    }
    
    // Refresh canvas if needed - ensure all view and display commands trigger refresh
    if (m_canvas && (
            result.commandId.find("VIEW_") == 0 ||
            result.commandId.find("SHOW_") == 0 ||
            result.commandId == "FIX_NORMALS" ||
            result.commandId.find("CREATE_") == 0
        )) {
        m_canvas->Refresh();
        LOG_INF_S("Canvas refreshed for command: " + result.commandId);
    }
=======
void FlatFrame::OnKeyDown(wxKeyEvent& event)
{
	// Check for message output shortcuts first
	if (event.ControlDown() && event.ShiftDown()) {
		switch (event.GetKeyCode()) {
		case 'F':
		case 'f':
			OnMessageOutputFloat(wxCommandEvent());
			return;
		case 'M':
		case 'm':
			OnMessageOutputMinimize(wxCommandEvent());
			return;
		case 'C':
		case 'c':
			OnMessageOutputClose(wxCommandEvent());
			return;
		}
	}

	// Let other handlers process the event
	event.Skip();
}

// Performance shortcut handlers
void FlatFrame::OnToggleLOD(wxCommandEvent& event)
{
	if (m_occViewer) {
		bool lodEnabled = m_occViewer->isLODEnabled();
		m_occViewer->setLODEnabled(!lodEnabled);
		appendMessage(wxString::Format("LOD %s", lodEnabled ? "disabled" : "enabled"));
	}
}

void FlatFrame::OnForceRoughLOD(wxCommandEvent& event)
{
	if (m_occViewer) {
		m_occViewer->setLODMode(true); // true = rough mode
		appendMessage("Forced rough LOD mode");
	}
>>>>>>> 0d63d888
}

void FlatFrame::OnForceFineLoD(wxCommandEvent& event)
{
	if (m_occViewer) {
		m_occViewer->setLODMode(false); // false = fine mode
		appendMessage("Forced fine LOD mode");
	}
}

void FlatFrame::OnTogglePerformanceMonitor(wxCommandEvent& event)
{
	// Toggle performance panel visibility
	if (m_performancePanel) {
		bool visible = m_performancePanel->IsShown();
		m_performancePanel->Show(!visible);
		Layout();
		appendMessage(wxString::Format("Performance monitor %s", visible ? "hidden" : "shown"));
	}
}

void FlatFrame::OnPerformancePreset(wxCommandEvent& event)
{
	if (m_occViewer) {
		// Apply performance preset
		m_occViewer->setMeshDeflection(2.0, true);
		m_occViewer->setLODEnabled(true);
		m_occViewer->setLODRoughDeflection(3.0);
		m_occViewer->setLODFineDeflection(1.0);
		m_occViewer->setParallelProcessing(true);
		appendMessage("Applied Performance Preset (Alt+1)");
	}
}

void FlatFrame::OnBalancedPreset(wxCommandEvent& event)
{
	if (m_occViewer) {
		// Apply balanced preset
		m_occViewer->setMeshDeflection(1.0, true);
		m_occViewer->setLODEnabled(true);
		m_occViewer->setLODRoughDeflection(1.5);
		m_occViewer->setLODFineDeflection(0.5);
		m_occViewer->setParallelProcessing(true);
		appendMessage("Applied Balanced Preset (Alt+2)");
	}
}

void FlatFrame::OnQualityPreset(wxCommandEvent& event)
{
	if (m_occViewer) {
		// Apply quality preset
		m_occViewer->setMeshDeflection(0.2, true);
		m_occViewer->setLODEnabled(true);
		m_occViewer->setLODRoughDeflection(0.5);
		m_occViewer->setLODFineDeflection(0.1);
		m_occViewer->setParallelProcessing(true);
		appendMessage("Applied Quality Preset (Alt+3)");
	}
}

void FlatFrame::EnsurePanelsCreated()
{
	// This method ensures that all panels are created
	// It's called by derived classes like FlatFrameDocking
	// The actual panel creation is done in InitializeUI
	// which is called from the main application
}

void FlatFrame::RegisterCommandListener(cmd::CommandType commandType, std::shared_ptr<CommandListener> listener)
{
	if (m_listenerManager && listener) {
		m_listenerManager->registerListener(commandType, listener);
	}
}<|MERGE_RESOLUTION|>--- conflicted
+++ resolved
@@ -1,5 +1,4 @@
 #include "FlatFrame.h"
-#include "GlobalServices.h"
 #include "flatui/FlatUIPanel.h"
 #include "flatui/FlatUIPage.h"
 #include "flatui/FlatUIButtonBar.h"
@@ -40,7 +39,6 @@
 #include "MeshQualityDialog.h"
 #include "MeshQualityDialogListener.h"
 #include "RenderingSettingsListener.h"
-#include "UnifiedRefreshSystem.h"
 // Add other command listeners includes...
 #include <unordered_map>
 #include "CommandType.h"  // for cmd::CommandType
@@ -295,483 +293,6 @@
 	// Other child controls (m_ribbon, m_messageOutput, m_searchCtrl) are also managed by wxWidgets.
 	LOG_DBG("FlatFrame destruction started.", "FlatFrame");
 
-<<<<<<< HEAD
-void FlatFrame::InitializeUI(const wxSize& size)
-{
-    SetBackgroundColour(CFG_COLOUR("FrameAppWorkspaceColour"));
-
-    int barHeight = FlatUIBar::GetBarHeight();
-    m_ribbon = new FlatUIBar(this, wxID_ANY, wxDefaultPosition, wxSize(-1, barHeight * 3));
-    wxFont defaultFont = CFG_DEFAULTFONT();
-    m_ribbon->SetDoubleBuffered(true);
-    m_ribbon->SetTabStyle(FlatUIBar::TabStyle::DEFAULT);
-    m_ribbon->SetTabBorderColour(CFG_COLOUR("BarTabBorderColour"));
-    m_ribbon->SetActiveTabBackgroundColour(CFG_COLOUR("BarActiveTabBgColour"));
-    m_ribbon->SetActiveTabTextColour(CFG_COLOUR("BarActiveTextColour"));
-    m_ribbon->SetInactiveTabTextColour(CFG_COLOUR("BarInactiveTextColour"));
-    m_ribbon->SetTabBorderStyle(FlatUIBar::TabBorderStyle::SOLID);
-    m_ribbon->SetTabBorderWidths(2, 0, 1, 1);
-    m_ribbon->SetTabBorderTopColour(CFG_COLOUR("BarTabBorderTopColour"));
-    m_ribbon->SetTabCornerRadius(0);
-    m_ribbon->SetHomeButtonWidth(30);
-
-    FlatUIHomeSpace* homeSpace = m_ribbon->GetHomeSpace();
-    if (homeSpace) {
-        m_homeMenu = new FlatUIHomeMenu(homeSpace, this);
-        m_homeMenu->AddMenuItem("&New Project...\tCtrl-N", ID_Menu_NewProject_MainFrame);
-        m_homeMenu->AddSeparator();
-        m_homeMenu->AddMenuItem("Show UI &Hierarchy\tCtrl-H", ID_ShowUIHierarchy);
-        m_homeMenu->AddSeparator();
-        m_homeMenu->AddMenuItem("Print Frame All wxCtr", ID_Menu_PrintLayout_MainFrame);
-        m_homeMenu->BuildMenuLayout();
-        homeSpace->SetHomeMenu(m_homeMenu);
-    }
-    else {
-        LOG_ERR("FlatUIHomeSpace is not available to attach the menu.", "FlatFrame");
-    }
-
-    m_ribbon->AddSpaceSeparator(FlatUIBar::SPACER_TAB_FUNCTION, 30, false, true, true);
-
-    wxPanel* searchPanel = new wxPanel(m_ribbon);
-    searchPanel->SetBackgroundColour(CFG_COLOUR("BarBgColour")); // Use consistent theme background
-    wxBoxSizer* searchSizer = new wxBoxSizer(wxHORIZONTAL);
-    m_searchCtrl = new wxSearchCtrl(searchPanel, wxID_ANY, wxEmptyString, wxDefaultPosition, wxSize(240, -1), wxTE_PROCESS_ENTER);
-    m_searchCtrl->SetFont(defaultFont);
-    m_searchCtrl->SetBackgroundColour(CFG_COLOUR("SearchCtrlBgColour"));
-    m_searchCtrl->SetForegroundColour(CFG_COLOUR("SearchCtrlFgColour"));
-    m_searchCtrl->ShowSearchButton(true);
-    m_searchCtrl->ShowCancelButton(true);
-    wxBitmapButton* searchButton = new wxBitmapButton(searchPanel, ID_SearchExecute, SVG_ICON("search", wxSize(16, 16)));
-    searchButton->SetBackgroundColour(CFG_COLOUR("BarBgColour")); // Set consistent background
-    searchSizer->Add(m_searchCtrl, 1, wxALIGN_CENTER_VERTICAL | wxRIGHT, 2);
-    searchSizer->Add(searchButton, 0, wxALIGN_CENTER_VERTICAL);
-    searchPanel->SetSizer(searchSizer);
-    searchPanel->SetFont(defaultFont);
-    m_ribbon->SetFunctionSpaceControl(searchPanel, 270);
-
-    wxPanel* profilePanel = new wxPanel(m_ribbon);
-    profilePanel->SetBackgroundColour(CFG_COLOUR("BarBgColour")); // Set theme background color
-    wxBoxSizer* profileSizer = new wxBoxSizer(wxHORIZONTAL);
-    wxBitmapButton* userButton = new wxBitmapButton(profilePanel, ID_UserProfile, SVG_ICON("user",wxSize(16, 16)));
-    userButton->SetToolTip("User Profile");
-    userButton->SetBackgroundColour(CFG_COLOUR("BarBgColour")); // Set consistent background
-    wxBitmapButton* settingsButton = new wxBitmapButton(profilePanel, wxID_PREFERENCES, SVG_ICON("settings", wxSize(16, 16)));
-    settingsButton->SetToolTip("Settings");
-    settingsButton->SetBackgroundColour(CFG_COLOUR("BarBgColour")); // Set consistent background 
-    profileSizer->Add(userButton, 0, wxALIGN_CENTER_VERTICAL | wxRIGHT, 5);
-    profileSizer->Add(settingsButton, 0, wxALIGN_CENTER_VERTICAL);
-    profilePanel->SetSizer(profileSizer);
-    m_ribbon->SetProfileSpaceControl(profilePanel, 60);
-
-    m_ribbon->AddSpaceSeparator(FlatUIBar::SPACER_FUNCTION_PROFILE, 30, false, true, true);
-
-    // Store reference to search panel
-    m_searchPanel = searchPanel;
-    // Store reference to profile panel  
-    m_profilePanel = profilePanel;
-
-    FlatUIPage* page1 = new FlatUIPage(m_ribbon, "Project");
-    
-    // File Operations Panel
-    FlatUIPanel* filePanel = new FlatUIPanel(page1, "File", wxHORIZONTAL);
-    filePanel->SetFont(CFG_DEFAULTFONT()); 
-    filePanel->SetPanelBorderWidths(0, 0, 0, 1);
-    filePanel->SetHeaderStyle(PanelHeaderStyle::BOTTOM_CENTERED);
-    filePanel->SetHeaderColour(CFG_COLOUR("PanelHeaderColour"));
-    filePanel->SetHeaderTextColour(CFG_COLOUR("PanelHeaderTextColour"));
-    filePanel->SetHeaderBorderWidths(0, 0, 0, 0);
-    FlatUIButtonBar* fileButtonBar = new FlatUIButtonBar(filePanel);
-    fileButtonBar->SetDisplayStyle(ButtonDisplayStyle::ICON_ONLY);
-    fileButtonBar->AddButton(wxID_NEW, "New", SVG_ICON("new", wxSize(16, 16)), nullptr, "Create a new project");
-    fileButtonBar->AddButton(wxID_OPEN, "Open", SVG_ICON("open", wxSize(16, 16)), nullptr, "Open an existing project");
-    fileButtonBar->AddButton(wxID_SAVE, "Save", SVG_ICON("save", wxSize(16, 16)), nullptr, "Save current project");
-    fileButtonBar->AddButton(ID_SAVE_AS, "Save As", SVG_ICON("saveas", wxSize(16, 16)), nullptr, "Save project with a new name");
-    fileButtonBar->AddButton(ID_IMPORT_STEP, "Import STEP", SVG_ICON("import", wxSize(16, 16)), nullptr, "Import STEP file");
-    filePanel->AddButtonBar(fileButtonBar, 0, wxEXPAND | wxALL, 5);
-    page1->AddPanel(filePanel);
-
-    // Create Geometry Panel
-    FlatUIPanel* createPanel = new FlatUIPanel(page1, "Create", wxHORIZONTAL);
-    createPanel->SetFont(CFG_DEFAULTFONT());
-    createPanel->SetPanelBorderWidths(0, 0, 0, 1);
-    createPanel->SetHeaderStyle(PanelHeaderStyle::BOTTOM_CENTERED);
-    createPanel->SetHeaderColour(CFG_COLOUR("PanelHeaderColour"));
-    createPanel->SetHeaderTextColour(CFG_COLOUR("PanelHeaderTextColour"));
-    createPanel->SetHeaderBorderWidths(0, 0, 0, 0);
-    FlatUIButtonBar* createButtonBar = new FlatUIButtonBar(createPanel);
-    createButtonBar->SetDisplayStyle(ButtonDisplayStyle::ICON_ONLY);
-    createButtonBar->AddButton(ID_CREATE_BOX, "Box", SVG_ICON("cube", wxSize(16, 16)), nullptr, "Create a box geometry");
-    createButtonBar->AddButton(ID_CREATE_SPHERE, "Sphere", SVG_ICON("circle", wxSize(16, 16)), nullptr, "Create a sphere geometry");
-    createButtonBar->AddButton(ID_CREATE_CYLINDER, "Cylinder", SVG_ICON("cylinder", wxSize(16, 16)), nullptr, "Create a cylinder geometry");
-    createButtonBar->AddButton(ID_CREATE_CONE, "Cone", SVG_ICON("cone", wxSize(16, 16)), nullptr, "Create a cone geometry");
-    createButtonBar->AddButton(ID_CREATE_TORUS, "Torus", SVG_ICON("circle", wxSize(16, 16)), nullptr, "Create a torus geometry");
-    createButtonBar->AddButton(ID_CREATE_TRUNCATED_CYLINDER, "Truncated Cylinder", SVG_ICON("cylinder", wxSize(16, 16)), nullptr, "Create a truncated cylinder geometry");
-    createButtonBar->AddButton(ID_CREATE_WRENCH, "Wrench", SVG_ICON("wrench", wxSize(16, 16)), nullptr, "Create a wrench geometry");
-    createPanel->AddButtonBar(createButtonBar, 0, wxEXPAND | wxALL, 5);
-    page1->AddPanel(createPanel);
-    m_ribbon->AddPage(page1);
-
-    // Edit Page
-    FlatUIPage* page2 = new FlatUIPage(m_ribbon, "Edit");
-    FlatUIPanel* editPanel = new FlatUIPanel(page2, "Edit", wxHORIZONTAL);
-    editPanel->SetFont(CFG_DEFAULTFONT());
-    editPanel->SetPanelBorderWidths(0, 0, 0, 1);
-    editPanel->SetHeaderStyle(PanelHeaderStyle::BOTTOM_CENTERED);
-    editPanel->SetHeaderColour(CFG_COLOUR("PanelHeaderColour"));
-    editPanel->SetHeaderTextColour(CFG_COLOUR("PanelHeaderTextColour"));
-    editPanel->SetHeaderBorderWidths(0, 0, 0, 0);
-    FlatUIButtonBar* editButtonBar = new FlatUIButtonBar(editPanel);
-    editButtonBar->SetDisplayStyle(ButtonDisplayStyle::ICON_ONLY);
-
-    editButtonBar->AddButton(ID_UNDO, "Undo", SVG_ICON("undo", wxSize(16, 16)), nullptr, "Undo last operation");
-    editButtonBar->AddButton(ID_REDO, "Redo", SVG_ICON("redo", wxSize(16, 16)), nullptr, "Redo last undone operation");
-    editPanel->AddButtonBar(editButtonBar, 0, wxEXPAND | wxALL, 5);
-    page2->AddPanel(editPanel);
-    m_ribbon->AddPage(page2);
-
-    // View Page  
-    FlatUIPage* page3 = new FlatUIPage(m_ribbon, "View");
-    
-    // View Controls Panel
-    FlatUIPanel* viewPanel = new FlatUIPanel(page3, "Views", wxHORIZONTAL);
-    viewPanel->SetFont(CFG_DEFAULTFONT());
-    viewPanel->SetPanelBorderWidths(0, 0, 0, 1);
-    viewPanel->SetHeaderStyle(PanelHeaderStyle::BOTTOM_CENTERED);
-    viewPanel->SetHeaderColour(CFG_COLOUR("PanelHeaderColour"));
-    viewPanel->SetHeaderTextColour(CFG_COLOUR("PanelHeaderTextColour"));
-    viewPanel->SetHeaderBorderWidths(0, 0, 0, 0);
-    FlatUIButtonBar* viewButtonBar = new FlatUIButtonBar(viewPanel);
-    viewButtonBar->SetDisplayStyle(ButtonDisplayStyle::ICON_ONLY);
-    viewButtonBar->AddButton(ID_VIEW_ALL, "Fit All", SVG_ICON("fitview", wxSize(16, 16)), nullptr, "Fit all objects in view");
-    viewButtonBar->AddButton(ID_VIEW_TOP, "Top", SVG_ICON("topview", wxSize(16, 16)), nullptr, "Switch to top view");
-    viewButtonBar->AddButton(ID_VIEW_FRONT, "Front", SVG_ICON("frontview", wxSize(16, 16)), nullptr, "Switch to front view");
-    viewButtonBar->AddButton(ID_VIEW_RIGHT, "Right", SVG_ICON("rightview", wxSize(16, 16)), nullptr, "Switch to right view");
-    viewButtonBar->AddButton(ID_VIEW_ISOMETRIC, "Isometric", SVG_ICON("isoview", wxSize(16, 16)), nullptr, "Switch to isometric view");
-    viewPanel->AddButtonBar(viewButtonBar, 0, wxEXPAND | wxALL, 5);
-    page3->AddPanel(viewPanel);
-
-    // Display Options Panel
-    FlatUIPanel* displayPanel = new FlatUIPanel(page3, "Display", wxHORIZONTAL); 
-    displayPanel->SetFont(CFG_DEFAULTFONT());
-    displayPanel->SetPanelBorderWidths(0, 0, 0, 1);
-    displayPanel->SetHeaderStyle(PanelHeaderStyle::BOTTOM_CENTERED);
-    displayPanel->SetHeaderColour(CFG_COLOUR("PanelHeaderColour"));
-    displayPanel->SetHeaderTextColour(CFG_COLOUR("PanelHeaderTextColour"));
-    displayPanel->SetHeaderBorderWidths(0, 0, 0, 0);
-    FlatUIButtonBar* displayButtonBar = new FlatUIButtonBar(displayPanel);
-    displayButtonBar->SetDisplayStyle(ButtonDisplayStyle::ICON_ONLY);
-    displayButtonBar->AddToggleButton(ID_VIEW_SHOWEDGES, "Toggle Edges", false, SVG_ICON("edges", wxSize(16, 16)), "Toggle edge display");
-    displayButtonBar->AddToggleButton(ID_TOGGLE_WIREFRAME, "Toggle Wireframe", false, SVG_ICON("triangle", wxSize(16, 16)), "Toggle wireframe display mode");
-    displayButtonBar->AddToggleButton(ID_TOGGLE_SHADING, "Toggle Shading", false, SVG_ICON("circle", wxSize(16, 16)), "Toggle shading display mode");
-    displayButtonBar->AddToggleButton(ID_SHOW_NORMALS, "Show Normals", false, SVG_ICON("normals", wxSize(16, 16)), "Toggle normal vectors display");
-    displayButtonBar->AddButton(ID_FIX_NORMALS, "Fix Normals", SVG_ICON("fixnormals", wxSize(16, 16)), nullptr, "Fix normal vectors orientation");
-    displayButtonBar->AddButton(ID_SET_TRANSPARENCY, "Set Transparency", SVG_ICON("transparency", wxSize(16, 16)), nullptr, "Set object transparency");
-    displayPanel->AddButtonBar(displayButtonBar, 0, wxEXPAND | wxALL, 5);
-    page3->AddPanel(displayPanel);
-    m_ribbon->AddPage(page3);
-
-    // Tools Page
-    FlatUIPage* page4 = new FlatUIPage(m_ribbon, "Tools");
-    FlatUIPanel* toolsPanel = new FlatUIPanel(page4, "Tools", wxHORIZONTAL);
-    toolsPanel->SetFont(CFG_DEFAULTFONT());
-    toolsPanel->SetPanelBorderWidths(0, 0, 0, 1);
-    toolsPanel->SetHeaderStyle(PanelHeaderStyle::BOTTOM_CENTERED);
-    toolsPanel->SetHeaderColour(CFG_COLOUR("PanelHeaderColour"));
-    toolsPanel->SetHeaderTextColour(CFG_COLOUR("PanelHeaderTextColour"));
-    toolsPanel->SetHeaderBorderWidths(0, 0, 0, 0);
-    FlatUIButtonBar* toolsButtonBar = new FlatUIButtonBar(toolsPanel);
-    toolsButtonBar->SetDisplayStyle(ButtonDisplayStyle::ICON_ONLY);
-    toolsButtonBar->AddButton(ID_MESH_QUALITY_DIALOG, "Mesh Quality", SVG_ICON("settings", wxSize(16, 16)), nullptr, "Open mesh quality dialog");
-    toolsButtonBar->AddButton(ID_RENDERING_SETTINGS, "Rendering Settings", SVG_ICON("palette", wxSize(16, 16)), nullptr, "Configure material, lighting and texture settings");
-    toolsButtonBar->AddButton(ID_NAVIGATION_CUBE_CONFIG, "Nav Cube", SVG_ICON("cube", wxSize(16, 16)), nullptr, "Configure navigation cube");
-    toolsButtonBar->AddButton(ID_ZOOM_SPEED, "Zoom Speed", SVG_ICON("pulse", wxSize(16, 16)), nullptr, "Adjust zoom speed settings");
-    toolsPanel->AddButtonBar(toolsButtonBar, 0, wxEXPAND | wxALL, 5);
-    page4->AddPanel(toolsPanel);
-    m_ribbon->AddPage(page4);
-
-    // Help Page
-    FlatUIPage* page5 = new FlatUIPage(m_ribbon, "Help");
-    FlatUIPanel* helpPanel = new FlatUIPanel(page5, "Help", wxHORIZONTAL);
-    helpPanel->SetFont(CFG_DEFAULTFONT());
-    helpPanel->SetPanelBorderWidths(0, 0, 0, 1);
-    helpPanel->SetHeaderStyle(PanelHeaderStyle::BOTTOM_CENTERED);
-    helpPanel->SetHeaderColour(CFG_COLOUR("PanelHeaderColour"));
-    helpPanel->SetHeaderTextColour(CFG_COLOUR("PanelHeaderTextColour"));
-    helpPanel->SetHeaderBorderWidths(0, 0, 0, 0);
-    FlatUIButtonBar* helpButtonBar = new FlatUIButtonBar(helpPanel);
-    helpButtonBar->SetDisplayStyle(ButtonDisplayStyle::ICON_ONLY);
-    helpButtonBar->AddButton(wxID_ABOUT, "About", SVG_ICON("about", wxSize(16, 16)), nullptr, "Show application information");
-    helpButtonBar->AddButton(ID_ShowUIHierarchy, "UI Debug", SVG_ICON("tree", wxSize(16, 16)), nullptr, "Show UI hierarchy debugger");
-    // Add separator between icon buttons and text buttons
-    helpButtonBar->AddSeparator();
-    // Add toggle buttons to the same button bar
-    helpButtonBar->AddToggleButton(ID_ToggleFunctionSpace, "ToggleFunc", true, SVG_ICON("find", wxSize(16, 16)),  "Toggle function space visibility");
-    helpButtonBar->AddToggleButton(ID_ToggleProfileSpace, "ToggleProf", true, SVG_ICON("user", wxSize(16, 16)),  "Toggle profile space visibility");
-    helpPanel->AddButtonBar(helpButtonBar, 0, wxEXPAND | wxALL, 5);
-    
-    page5->AddPanel(helpPanel); 
-    m_ribbon->AddPage(page5);
-
-    // Create main layout with vertical sizer
-    // The layout will be: Ribbon at top, splitter in middle, status bar at bottom
-    // The splitter will be created in createPanels() method
-
-    createPanels(); // Create canvas and panels with proper layout
-
-    setupCommandSystem();
-
-    // Create status bar manually and add to main sizer
-    m_statusBar = new wxStatusBar(this, wxID_ANY);
-    m_statusBar->SetStatusText("Ready - Command system initialized", 0);
-    
-    // Add status bar to main sizer
-    if (GetSizer()) {
-        GetSizer()->Add(m_statusBar, 0, wxEXPAND | wxALL, 0);
-    }
-
-    SetClientSize(size); // Default size
-    Layout();
-
-    int panelTargetHeight = CFG_INT("PanelTargetHeight");
-    if (panelTargetHeight <= 0) {
-        panelTargetHeight = 80; // Default value if not configured
-    }
-    int ribbonMinHeight = FlatUIBar::GetBarHeight() + panelTargetHeight + 10; 
-    m_ribbon->SetMinSize(wxSize(-1, ribbonMinHeight));
-
-    Layout();
-    
-    // Use direct refresh for initial render
-    if (m_canvas) {
-        m_canvas->Refresh();
-        m_canvas->Update();
-        LOG_INF_S("UI initialization: Initial render triggered via direct refresh");
-    }
-}
-
-// Complete createPanels method
-void FlatFrame::createPanels() {
-
-    wxBoxSizer* mainSizer = new wxBoxSizer(wxVERTICAL);
-    mainSizer->Add(m_ribbon, 0, wxEXPAND | wxALL, 2);
-    
-    LOG_INF_S("Creating panels...");
-    if (m_mainSplitter) { m_mainSplitter->Destroy(); m_mainSplitter = nullptr; }
-    if (m_leftSplitter) { m_leftSplitter->Destroy(); m_leftSplitter = nullptr; }
-
-    // Create main horizontal splitter (left panels vs right canvas)
-    m_mainSplitter = new wxSplitterWindow(this, wxID_ANY, wxDefaultPosition, wxDefaultSize, wxSP_3D | wxSP_LIVE_UPDATE);
-    m_mainSplitter->SetSashGravity(0.0); // Fixed position for left side
-    m_mainSplitter->SetMinimumPaneSize(200); // Left side minimum width
-
-    // Create left vertical splitter (object tree vs property panel)
-    m_leftSplitter = new wxSplitterWindow(m_mainSplitter, wxID_ANY);
-    m_leftSplitter->SetSashGravity(0.0); // Fixed position for property panel
-    m_leftSplitter->SetMinimumPaneSize(200); // Property panel minimum height
-
-    // Create object tree panel (top of left side)
-    m_objectTreePanel = new ObjectTreePanel(m_leftSplitter);
-    
-    // Create property panel (bottom of left side)
-    m_propertyPanel = new PropertyPanel(m_leftSplitter);
-    
-    // Split left side horizontally: object tree on top, property panel on bottom
-    m_leftSplitter->SplitHorizontally(m_objectTreePanel, m_propertyPanel);
-
-    // Create canvas (right side)
-    m_canvas = new Canvas(m_mainSplitter);
-    
-    // Split main window vertically: left panels vs right canvas
-    m_mainSplitter->SplitVertically(m_leftSplitter, m_canvas);
-
-    // Create main vertical sizer: ribbon at top, splitter in middle
-    mainSizer->Add(m_mainSplitter, 1, wxEXPAND | wxALL, 5);
-    SetSizer(mainSizer);
-    Layout();
-
-    // Initial split positions will be set in onSize event when window is first shown
-
-    // Setup connections between panels
-    m_objectTreePanel->setPropertyPanel(m_propertyPanel);
-    
-    // Initialize mouse handler and navigation
-    m_mouseHandler = new MouseHandler(m_canvas, m_objectTreePanel, m_propertyPanel, m_commandManager);
-    m_canvas->getInputManager()->setMouseHandler(m_mouseHandler);
-    NavigationController* navController = new NavigationController(m_canvas, m_canvas->getSceneManager());
-    m_canvas->getInputManager()->setNavigationController(navController);
-    m_mouseHandler->setNavigationController(navController);
-    
-    // Setup OCC viewer and geometry factory
-    m_occViewer = new OCCViewer(m_canvas->getSceneManager());
-    m_canvas->setOCCViewer(m_occViewer);
-    m_canvas->getInputManager()->initializeStates();
-    m_canvas->setObjectTreePanel(m_objectTreePanel);
-    m_canvas->setCommandManager(m_commandManager);
-    m_canvas->setCommandDispatcher(m_commandDispatcher);
-    
-    // Set up bidirectional connections
-    m_objectTreePanel->setOCCViewer(m_occViewer);
-    
-    // Check that SceneManager is properly initialized before creating GeometryFactory
-    if (!m_canvas->getSceneManager()) {
-        LOG_ERR_S("SceneManager is null, cannot create GeometryFactory");
-        throw std::runtime_error("SceneManager is null");
-    }
-    
-    SoSeparator* objectRoot = m_canvas->getSceneManager()->getObjectRoot();
-    if (!objectRoot) {
-        LOG_ERR_S("SceneManager object root is null, cannot create GeometryFactory");
-        throw std::runtime_error("SceneManager object root is null");
-    }
-    
-    m_geometryFactory = new GeometryFactory(
-        objectRoot,
-        m_objectTreePanel,
-        m_propertyPanel,
-        m_occViewer
-    );
-    
-    // Set initial view
-    if (m_canvas && m_canvas->getSceneManager()) {
-        m_canvas->getSceneManager()->resetView();
-        LOG_INF_S("Initial view set to isometric and fit to scene");
-        
-        // Use direct refresh for initial render
-        if (m_canvas->getRefreshManager()) {
-            m_canvas->getRefreshManager()->requestRefresh(ViewRefreshManager::RefreshReason::SCENE_CHANGED, true);
-        } else {
-            m_canvas->Refresh();
-            m_canvas->Update();
-        }
-        LOG_INF_S("Initial render triggered via direct refresh");
-    }
-    
-    // Set components for UnifiedRefreshSystem to enable refresh commands
-    UnifiedRefreshSystem* refreshSystem = GlobalServices::GetRefreshSystem();
-    if (refreshSystem) {
-        refreshSystem->setComponents(m_canvas, m_occViewer, m_canvas->getSceneManager());
-        LOG_INF_S("UnifiedRefreshSystem components set successfully");
-    } else {
-        LOG_WRN_S("UnifiedRefreshSystem not available, refresh commands will not work");
-    }
-    
-    LOG_INF_S("Panels creation completed successfully");
-}
-
-void FlatFrame::setupCommandSystem() {
-    LOG_INF_S("Setting up command system"); 
-    
-    // Get global command dispatcher from MainApplication
-    m_commandDispatcher = GlobalServices::GetCommandDispatcher();
-    if (!m_commandDispatcher) {
-        LOG_ERR_S("setupCommandSystem: Global command dispatcher is null");
-        throw std::runtime_error("Global CommandDispatcher not available");
-    }
-    
-    // Check that required components are initialized
-    if (!m_mouseHandler) {
-        LOG_ERR_S("setupCommandSystem: m_mouseHandler is null");
-        throw std::runtime_error("MouseHandler not initialized");
-    }
-    if (!m_geometryFactory) {
-        LOG_ERR_S("setupCommandSystem: m_geometryFactory is null");
-        throw std::runtime_error("GeometryFactory not initialized");
-    }
-    if (!m_occViewer) {
-        LOG_ERR_S("setupCommandSystem: m_occViewer is null");
-        throw std::runtime_error("OCCViewer not initialized");
-    }
-    if (!m_canvas) {
-        LOG_ERR_S("setupCommandSystem: m_canvas is null");
-        throw std::runtime_error("Canvas not initialized");
-    }
-    
-    // Create command listeners with proper constructors
-    auto createBoxListener = std::make_shared<CreateBoxListener>(m_mouseHandler);
-    auto createSphereListener = std::make_shared<CreateSphereListener>(m_mouseHandler);
-    auto createCylinderListener = std::make_shared<CreateCylinderListener>(m_mouseHandler);
-    auto createConeListener = std::make_shared<CreateConeListener>(m_mouseHandler);
-    auto createTorusListener = std::make_shared<CreateTorusListener>(m_mouseHandler);
-    auto createTruncatedCylinderListener = std::make_shared<CreateTruncatedCylinderListener>(m_mouseHandler);
-    auto createWrenchListener = std::make_shared<CreateWrenchListener>(m_mouseHandler, m_geometryFactory);
-    
-    // Register geometry command listeners
-    m_listenerManager = std::make_unique<CommandListenerManager>();
-    m_listenerManager->registerListener(cmd::CommandType::CreateBox, createBoxListener);
-    m_listenerManager->registerListener(cmd::CommandType::CreateSphere, createSphereListener);
-    m_listenerManager->registerListener(cmd::CommandType::CreateCylinder, createCylinderListener);
-    m_listenerManager->registerListener(cmd::CommandType::CreateCone, createConeListener);
-    m_listenerManager->registerListener(cmd::CommandType::CreateTorus, createTorusListener);
-    m_listenerManager->registerListener(cmd::CommandType::CreateTruncatedCylinder, createTruncatedCylinderListener);
-    m_listenerManager->registerListener(cmd::CommandType::CreateWrench, createWrenchListener);
-    
-    // View listeners
-    auto viewAllListener = std::make_shared<ViewAllListener>(m_canvas->getInputManager()->getNavigationController());
-    auto viewTopListener = std::make_shared<ViewTopListener>(m_canvas->getInputManager()->getNavigationController());
-    auto viewFrontListener = std::make_shared<ViewFrontListener>(m_canvas->getInputManager()->getNavigationController());
-    auto viewRightListener = std::make_shared<ViewRightListener>(m_canvas->getInputManager()->getNavigationController());
-    auto viewIsoListener = std::make_shared<ViewIsometricListener>(m_canvas->getInputManager()->getNavigationController());
-    auto showNormalsListener = std::make_shared<ShowNormalsListener>(m_occViewer);
-    auto fixNormalsListener = std::make_shared<FixNormalsListener>(m_occViewer);
-    auto showEdgesListener = std::make_shared<ShowEdgesListener>(m_occViewer);
-    auto setTransparencyListener = std::make_shared<SetTransparencyListener>(this, m_occViewer);
-    auto viewModeListener = std::make_shared<ViewModeListener>(m_occViewer);
-
-    
-    // Register view command listeners
-    m_listenerManager->registerListener(cmd::CommandType::ViewAll, viewAllListener);
-    m_listenerManager->registerListener(cmd::CommandType::ViewTop, viewTopListener);
-    m_listenerManager->registerListener(cmd::CommandType::ViewFront, viewFrontListener);
-    m_listenerManager->registerListener(cmd::CommandType::ViewRight, viewRightListener);
-    m_listenerManager->registerListener(cmd::CommandType::ViewIsometric, viewIsoListener);
-    m_listenerManager->registerListener(cmd::CommandType::ShowNormals, showNormalsListener);
-    m_listenerManager->registerListener(cmd::CommandType::FixNormals, fixNormalsListener);
-    m_listenerManager->registerListener(cmd::CommandType::ShowEdges, showEdgesListener);
-    m_listenerManager->registerListener(cmd::CommandType::SetTransparency, setTransparencyListener);
-    m_listenerManager->registerListener(cmd::CommandType::ToggleWireframe, viewModeListener);
-    m_listenerManager->registerListener(cmd::CommandType::ToggleShading, viewModeListener);
-    m_listenerManager->registerListener(cmd::CommandType::ToggleEdges, viewModeListener);
-
-    
-    // Register file command listeners
-    auto fileNewListener = std::make_shared<FileNewListener>(m_canvas, m_commandManager);
-    auto fileOpenListener = std::make_shared<FileOpenListener>(this);
-    auto fileSaveListener = std::make_shared<FileSaveListener>(this);
-    auto fileSaveAsListener = std::make_shared<FileSaveAsListener>(this);
-    auto importStepListener = std::make_shared<ImportStepListener>(this, m_canvas, m_occViewer);
-    m_listenerManager->registerListener(cmd::CommandType::FileNew, fileNewListener);
-    m_listenerManager->registerListener(cmd::CommandType::FileOpen, fileOpenListener);
-    m_listenerManager->registerListener(cmd::CommandType::FileSave, fileSaveListener);
-    m_listenerManager->registerListener(cmd::CommandType::FileSaveAs, fileSaveAsListener);
-    m_listenerManager->registerListener(cmd::CommandType::ImportSTEP, importStepListener);
-    
-    auto undoListener = std::make_shared<UndoListener>(m_commandManager, m_canvas);
-    auto redoListener = std::make_shared<RedoListener>(m_commandManager, m_canvas);
-    auto helpAboutListener = std::make_shared<HelpAboutListener>(this);
-    auto navCubeConfigListener = std::make_shared<NavCubeConfigListener>(m_canvas);
-    auto zoomSpeedListener = std::make_shared<ZoomSpeedListener>(this, m_canvas);
-    auto fileExitListener = std::make_shared<FileExitListener>(this);
-    auto meshQualityDialogListener = std::make_shared<MeshQualityDialogListener>(this, m_occViewer);
-    auto renderingSettingsListener = std::make_shared<RenderingSettingsListener>(m_occViewer, m_canvas->getRenderingEngine());
-    
-    m_listenerManager->registerListener(cmd::CommandType::Undo, undoListener);
-    m_listenerManager->registerListener(cmd::CommandType::Redo, redoListener);
-    m_listenerManager->registerListener(cmd::CommandType::HelpAbout, helpAboutListener);
-    m_listenerManager->registerListener(cmd::CommandType::NavCubeConfig, navCubeConfigListener);
-    m_listenerManager->registerListener(cmd::CommandType::ZoomSpeed, zoomSpeedListener);
-    m_listenerManager->registerListener(cmd::CommandType::FileExit, fileExitListener);
-    m_listenerManager->registerListener(cmd::CommandType::MeshQualityDialog, meshQualityDialogListener);
-    m_listenerManager->registerListener(cmd::CommandType::RenderingSettings, renderingSettingsListener);
-    
-    // Set UI feedback handler
-    m_commandDispatcher->setUIFeedbackHandler(
-        [this](const CommandResult& result) {
-            this->onCommandFeedback(result);
-        }
-    );
-    
-    LOG_INF_S("Command system setup completed"); 
-=======
 	// Stop timers to prevent any remaining timer events
 	m_startupTimer.Stop();
 	m_progressTimer.Stop();
@@ -789,7 +310,6 @@
 
 	LOG_DBG("FlatFrame destruction completed.", "FlatFrame");
 	delete m_commandManager;
->>>>>>> 0d63d888
 }
 
 wxWindow* FlatFrame::GetFunctionSpaceControl() const
@@ -1006,38 +526,6 @@
 
 void FlatFrame::OnStartupTimer(wxTimerEvent& event)
 {
-<<<<<<< HEAD
-    // Example: Forcing a refresh on the first page of the ribbon
-    if (m_ribbon) {
-        m_ribbon->Refresh();
-        if (m_ribbon->GetPageCount() > 0) {
-            FlatUIPage* page = m_ribbon->GetPage(0);
-            if (page) {
-                page->Show();
-                page->Layout();
-                page->Refresh();
-                LOG_DBG_S("Force refreshed first page: " + page->GetLabel().ToStdString());
-            }
-        }
-    }
-    
-    // Use direct refresh for initial render
-    if (m_canvas) {
-        m_canvas->Refresh();
-        m_canvas->Update();
-        
-        // Also trigger a refresh through the refresh manager if available
-        if (m_canvas->getRefreshManager()) {
-            m_canvas->getRefreshManager()->requestRefresh(ViewRefreshManager::RefreshReason::SCENE_CHANGED, true);
-        }
-        
-        LOG_INF_S("Startup timer: Initial render triggered via direct refresh");
-    }
-    
-    // Initial UI Hierarchy debug log (optional)
-    // UIHierarchyDebugger debugger;
-    // debugger.PrintUIHierarchy(this);
-=======
 	// Prevent multiple executions of startup timer
 	if (m_startupTimerFired) {
 		return;
@@ -1071,7 +559,6 @@
 	// Initial UI Hierarchy debug log (optional)
 	// UIHierarchyDebugger debugger;
 	// debugger.PrintUIHierarchy(this);
->>>>>>> 0d63d888
 }
 
 void FlatFrame::OnSearchExecute(wxCommandEvent& event)
@@ -1259,66 +746,6 @@
 	}
 }
 
-<<<<<<< HEAD
-void FlatFrame::onCommand(wxCommandEvent& event) {
-    try {
-        auto it = kEventTable.find(event.GetId());
-        if (it == kEventTable.end()) { LOG_WRN_S("Unknown command ID: " + std::to_string(event.GetId())); return; }
-        cmd::CommandType commandType = it->second;
-        std::unordered_map<std::string, std::string> parameters;
-        if (commandType == cmd::CommandType::ShowNormals || commandType == cmd::CommandType::ShowEdges) { parameters["toggle"] = "true"; }
-        if (m_listenerManager && m_listenerManager->hasListener(commandType)) {
-            CommandResult result = m_listenerManager->dispatch(commandType, parameters);
-            onCommandFeedback(result);
-        } else {
-            LOG_ERR_S("No listener registered for command"); SetStatusText("Error: No listener registered", 0);
-        }
-    } catch (...) {
-        // Handle potential static map access issues during shutdown
-        std::cout << "Exception during command processing (ignored)" << std::endl;
-    }
-}
-
-void FlatFrame::onCommandFeedback(const CommandResult& result) {
-    if (result.success) {
-        if (m_statusBar) {
-            m_statusBar->SetStatusText(result.message.empty() ? "Command executed successfully" : result.message, 0);
-        }
-        LOG_INF_S("Command executed: " + result.commandId);
-    } else {
-        if (m_statusBar) {
-            m_statusBar->SetStatusText("Error: " + result.message, 0);
-        }
-        LOG_ERR_S("Command failed: " + result.commandId + " - " + result.message);
-        if (!result.message.empty() && result.commandId != "UNKNOWN") { wxMessageBox(result.message, "Command Error", wxOK | wxICON_ERROR, this); }
-    }
-    
-    // Update UI state for toggle commands (since no menu bar in FlatFrame)
-    try {
-        if (result.commandId == cmd::to_string(cmd::CommandType::ShowNormals) && result.success && m_occViewer) {
-            // Could update button states here if needed
-            LOG_INF_S("Show normals state updated: " + std::string(m_occViewer->isShowNormals() ? "shown" : "hidden"));
-        }
-        else if (result.commandId == cmd::to_string(cmd::CommandType::ShowEdges) && result.success && m_occViewer) {
-            // Could update button states here if needed
-            LOG_INF_S("Show edges state updated: " + std::string(m_occViewer->isShowEdges() ? "shown" : "hidden"));
-        }
-    } catch (...) {
-        // Handle potential static map access issues during shutdown
-        std::cout << "Exception during command feedback processing (ignored)" << std::endl;
-    }
-    
-    // Refresh canvas if needed - ensure all view and display commands trigger refresh
-    if (m_canvas && (
-            result.commandId.find("VIEW_") == 0 ||
-            result.commandId.find("SHOW_") == 0 ||
-            result.commandId == "FIX_NORMALS" ||
-            result.commandId.find("CREATE_") == 0
-        )) {
-        m_canvas->Refresh();
-        LOG_INF_S("Canvas refreshed for command: " + result.commandId);
-    }
-=======
 void FlatFrame::OnKeyDown(wxKeyEvent& event)
 {
 	// Check for message output shortcuts first
@@ -1359,7 +786,6 @@
 		m_occViewer->setLODMode(true); // true = rough mode
 		appendMessage("Forced rough LOD mode");
 	}
->>>>>>> 0d63d888
 }
 
 void FlatFrame::OnForceFineLoD(wxCommandEvent& event)
