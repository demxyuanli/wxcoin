--- conflicted
+++ resolved
@@ -66,78 +66,6 @@
 }
 
 void RenderingEngine::renderWithoutSwap(bool fastMode) {
-<<<<<<< HEAD
-    if (!m_isInitialized) {
-        LOG_WRN_S("RenderingEngine::renderWithoutSwap: Skipped: Not initialized");
-        return;
-    }
-
-    if (!m_canvas->IsShown() || !m_glContext || !m_sceneManager) {
-        LOG_WRN_S("RenderingEngine::renderWithoutSwap: Skipped: Canvas not shown or context/scene invalid");
-        return;
-    }
-
-    if (!m_canvas->IsShownOnScreen()) {
-        LOG_WRN_S("Canvas not visible, skipping render");
-        return;
-    }
-
-    if (m_isRendering) {
-        LOG_WRN_S("RenderingEngine::renderWithoutSwap: Skipped: Already rendering");
-        return;
-    }
-
-    wxLongLong currentTime = wxGetLocalTimeMillis();
-    if (currentTime - m_lastRenderTime < RENDER_INTERVAL) {
-        return;
-    }
-
-    m_isRendering = true;
-    m_lastRenderTime = currentTime;
-
-    try {
-        if (!m_canvas->SetCurrent(*m_glContext)) {
-            LOG_ERR_S("RenderingEngine::renderWithoutSwap: Failed to set GL context");
-            m_isRendering = false;
-            return;
-        }
-
-        wxSize size = m_canvas->GetClientSize();
-        if (size.x <= 0 || size.y <= 0) {
-            LOG_WRN_S("RenderingEngine::renderWithoutSwap: Invalid viewport size: " + 
-                   std::to_string(size.x) + "x" + std::to_string(size.y));
-            m_isRendering = false;
-            return;
-        }
-
-        clearBuffers();
-        
-        // Set viewport with DPI scaling
-        // Note: We don't have direct access to DPI scale here, so we'll use the canvas size directly
-        glViewport(0, 0, size.x, size.y);
-
-        // Render main scene
-        m_sceneManager->render(size, fastMode);
-
-        // Render navigation cube
-        if (m_navigationCubeManager) {
-            m_navigationCubeManager->render();
-        }
-    }
-    catch (const std::exception& e) {
-        LOG_ERR_S("RenderingEngine::renderWithoutSwap: Exception during render: " + std::string(e.what()));
-        clearBuffers();
-        m_isRendering = false;
-        
-        wxMessageDialog dialog(nullptr, 
-                              "Rendering failed: " + std::string(e.what()) + 
-                              ". Please check system resources or restart the application.",
-                              "Rendering Error", wxOK | wxICON_ERROR);
-        dialog.ShowModal();
-    }
-
-    m_isRendering = false;
-=======
 	auto renderStartTime = std::chrono::high_resolution_clock::now();
 
 	if (!m_isInitialized) {
@@ -227,7 +155,6 @@
 	}
 
 	m_isRendering = false;
->>>>>>> 0d63d888
 }
 
 void RenderingEngine::swapBuffers() {
