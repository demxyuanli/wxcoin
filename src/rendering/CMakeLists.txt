--- conflicted
+++ resolved
@@ -6,19 +6,11 @@
     ${CMAKE_CURRENT_SOURCE_DIR}/SceneManager.cpp
     ${CMAKE_CURRENT_SOURCE_DIR}/CoordinateSystemRenderer.cpp
     ${CMAKE_CURRENT_SOURCE_DIR}/PickingAidManager.cpp
-<<<<<<< HEAD
-    ${CMAKE_CURRENT_SOURCE_DIR}/MultiViewportManager.cpp
-    ${CMAKE_CURRENT_SOURCE_DIR}/ViewRefreshManager.cpp
-    ${CMAKE_CURRENT_SOURCE_DIR}/UnifiedRefreshSystem.cpp
-    ${CMAKE_CURRENT_SOURCE_DIR}/LODManager.cpp
-    ${CMAKE_CURRENT_SOURCE_DIR}/PerformanceMonitor.cpp
-=======
     # moved to CADView: ${CMAKE_CURRENT_SOURCE_DIR}/MultiViewportManager.cpp
     # moved to CADView: ${CMAKE_CURRENT_SOURCE_DIR}/ViewRefreshManager.cpp
     # moved to CADView: ${CMAKE_CURRENT_SOURCE_DIR}/DynamicSilhouetteRenderer.cpp
     ${CMAKE_SOURCE_DIR}/src/core/ServiceLocator.cpp
     ${CMAKE_SOURCE_DIR}/src/core/DefaultSubsystemFactory.cpp
->>>>>>> 0d63d888
 )
 
 set(RENDERING_HEADERS
@@ -28,17 +20,9 @@
     ${CMAKE_SOURCE_DIR}/include/SceneManager.h
     ${CMAKE_SOURCE_DIR}/include/CoordinateSystemRenderer.h
     ${CMAKE_SOURCE_DIR}/include/PickingAidManager.h
-<<<<<<< HEAD
-    ${CMAKE_SOURCE_DIR}/include/MultiViewportManager.h
-    ${CMAKE_SOURCE_DIR}/include/ViewRefreshManager.h
-    ${CMAKE_SOURCE_DIR}/include/UnifiedRefreshSystem.h
-    ${CMAKE_SOURCE_DIR}/include/LODManager.h
-    ${CMAKE_SOURCE_DIR}/include/PerformanceMonitor.h
-=======
     # moved to CADView: ${CMAKE_SOURCE_DIR}/include/MultiViewportManager.h
     # moved to CADView: ${CMAKE_SOURCE_DIR}/include/ViewRefreshManager.h
     # moved to CADView: ${CMAKE_SOURCE_DIR}/include/DynamicSilhouetteRenderer.h
->>>>>>> 0d63d888
 )
 
 # Create rendering static library
@@ -56,8 +40,6 @@
     CADCore
     CADOCC
     CADLogger
-    CADCommands
-    NavCubeLib
     ${wxWidgets_LIBRARIES}
     Coin::Coin
 )
