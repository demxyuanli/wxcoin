#include "CommandListenerManager.h"

void CommandListenerManager::registerListener(cmd::CommandType type, std::shared_ptr<CommandListener> listener) {
	m_listeners[type] = listener;
}

CommandResult CommandListenerManager::dispatch(cmd::CommandType type, const std::unordered_map<std::string, std::string>& params) {
<<<<<<< HEAD
    auto it = m_listeners.find(type);
    if (it == m_listeners.end() || !it->second) {
        try {
            return CommandResult(false, "No listener registered for command", cmd::to_string(type));
        } catch (...) {
            // Handle potential static map access issues during shutdown
            return CommandResult(false, "No listener registered for command", "UNKNOWN");
        }
    }
    return it->second->executeCommand(type, params);
=======
	auto it = m_listeners.find(type);
	if (it == m_listeners.end() || !it->second) {
		return CommandResult(false, "No listener registered for command", cmd::to_string(type));
	}
	return it->second->executeCommand(type, params);
>>>>>>> 0d63d888
}

bool CommandListenerManager::hasListener(cmd::CommandType type) const {
	auto it = m_listeners.find(type);
	return it != m_listeners.end() && it->second != nullptr;
}<|MERGE_RESOLUTION|>--- conflicted
+++ resolved
@@ -5,24 +5,11 @@
 }
 
 CommandResult CommandListenerManager::dispatch(cmd::CommandType type, const std::unordered_map<std::string, std::string>& params) {
-<<<<<<< HEAD
-    auto it = m_listeners.find(type);
-    if (it == m_listeners.end() || !it->second) {
-        try {
-            return CommandResult(false, "No listener registered for command", cmd::to_string(type));
-        } catch (...) {
-            // Handle potential static map access issues during shutdown
-            return CommandResult(false, "No listener registered for command", "UNKNOWN");
-        }
-    }
-    return it->second->executeCommand(type, params);
-=======
 	auto it = m_listeners.find(type);
 	if (it == m_listeners.end() || !it->second) {
 		return CommandResult(false, "No listener registered for command", cmd::to_string(type));
 	}
 	return it->second->executeCommand(type, params);
->>>>>>> 0d63d888
 }
 
 bool CommandListenerManager::hasListener(cmd::CommandType type) const {
