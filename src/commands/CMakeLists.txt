# Commands module - application commands and geometry factory
set(COMMANDS_SOURCES
<<<<<<< HEAD
    ${CMAKE_CURRENT_SOURCE_DIR}/Command.cpp
    ${CMAKE_CURRENT_SOURCE_DIR}/CreateCommand.cpp
    ${CMAKE_CURRENT_SOURCE_DIR}/CommandDispatcher.cpp
    ${CMAKE_CURRENT_SOURCE_DIR}/ViewAllListener.cpp
    ${CMAKE_CURRENT_SOURCE_DIR}/ViewTopListener.cpp
    ${CMAKE_CURRENT_SOURCE_DIR}/ViewFrontListener.cpp
    ${CMAKE_CURRENT_SOURCE_DIR}/ViewRightListener.cpp
    ${CMAKE_CURRENT_SOURCE_DIR}/ViewIsometricListener.cpp
    ${CMAKE_CURRENT_SOURCE_DIR}/ShowNormalsListener.cpp
    ${CMAKE_CURRENT_SOURCE_DIR}/FixNormalsListener.cpp
    ${CMAKE_CURRENT_SOURCE_DIR}/ShowEdgesListener.cpp
    ${CMAKE_CURRENT_SOURCE_DIR}/SetTransparencyListener.cpp
    ${CMAKE_CURRENT_SOURCE_DIR}/ViewModeListener.cpp

    ${CMAKE_CURRENT_SOURCE_DIR}/FileNewListener.cpp
    ${CMAKE_CURRENT_SOURCE_DIR}/ImportStepListener.cpp
    ${CMAKE_CURRENT_SOURCE_DIR}/FileOpenListener.cpp
    ${CMAKE_CURRENT_SOURCE_DIR}/FileSaveListener.cpp
    ${CMAKE_CURRENT_SOURCE_DIR}/FileSaveAsListener.cpp
    ${CMAKE_CURRENT_SOURCE_DIR}/CreateBoxListener.cpp
    ${CMAKE_CURRENT_SOURCE_DIR}/CreateSphereListener.cpp
    ${CMAKE_CURRENT_SOURCE_DIR}/CreateCylinderListener.cpp
    ${CMAKE_CURRENT_SOURCE_DIR}/CreateConeListener.cpp
    ${CMAKE_CURRENT_SOURCE_DIR}/CreateTorusListener.cpp
    ${CMAKE_CURRENT_SOURCE_DIR}/CreateTruncatedCylinderListener.cpp
    ${CMAKE_CURRENT_SOURCE_DIR}/CreateWrenchListener.cpp
    ${CMAKE_CURRENT_SOURCE_DIR}/UndoListener.cpp
    ${CMAKE_CURRENT_SOURCE_DIR}/RedoListener.cpp
    ${CMAKE_CURRENT_SOURCE_DIR}/HelpAboutListener.cpp
    ${CMAKE_CURRENT_SOURCE_DIR}/NavCubeConfigListener.cpp
    ${CMAKE_CURRENT_SOURCE_DIR}/ZoomSpeedListener.cpp
    ${CMAKE_CURRENT_SOURCE_DIR}/FileExitListener.cpp
    ${CMAKE_CURRENT_SOURCE_DIR}/CommandListenerManager.cpp
    ${CMAKE_CURRENT_SOURCE_DIR}/MeshQualityDialogListener.cpp
    ${CMAKE_CURRENT_SOURCE_DIR}/RenderingSettingsListener.cpp
    ${CMAKE_CURRENT_SOURCE_DIR}/RefreshCommand.cpp
    ${CMAKE_CURRENT_SOURCE_DIR}/RefreshCommandListener.cpp
=======
    Command.cpp
    CommandDispatcher.cpp
    CommandListenerManager.cpp
    CoordinateSystemVisibilityListener.cpp
    ReferenceGridToggleListener.cpp
    ChessboardGridToggleListener.cpp
    CreateBoxListener.cpp
    CreateCommand.cpp
    CreateConeListener.cpp
    CreateCylinderListener.cpp
    CreateSphereListener.cpp
    CreateTorusListener.cpp
    CreateTruncatedCylinderListener.cpp
    CreateWrenchListener.cpp
    EdgeSettingsListener.cpp
    FileExitListener.cpp
    FileNewListener.cpp
    FileOpenListener.cpp
    FileSaveAsListener.cpp
    FileSaveListener.cpp
    FixNormalsListener.cpp
    GeometryFactory.cpp
    HelpAboutListener.cpp
    ImportStepListener.cpp
    ImportGeometryListener.cpp
    LightingSettingsListener.cpp
    MeshQualityDialogListener.cpp
    NavCubeConfigListener.cpp
    RedoListener.cpp
    RenderingSettingsListener.cpp
    SetTransparencyListener.cpp
    # ShowSilhouetteEdgesListener.cpp  # removed (replaced by Outline toggle)
    ShowFaceNormalsListener.cpp
    ShowFeatureEdgesListener.cpp
    ShowMeshEdgesListener.cpp
    ShowNormalsListener.cpp
    ShowOriginalEdgesListener.cpp
    ShowWireFrameListener.cpp
    TextureModeBlendListener.cpp
    TextureModeDecalListener.cpp
    TextureModeModulateListener.cpp
    TextureModeReplaceListener.cpp
    ToggleOutlineListener.cpp
    UndoListener.cpp
    ViewAllListener.cpp
    ViewFrontListener.cpp
    ViewIsometricListener.cpp
    ViewModeListener.cpp
    ViewRightListener.cpp
    ViewTopListener.cpp
    ZoomSpeedListener.cpp
    RenderPreviewSystemListener.cpp
    ShowFlatWidgetsExampleListener.cpp
    ExplodeAssemblyListener.cpp
    SliceToggleListener.cpp
    DockLayoutConfigListener.cpp
>>>>>>> 0d63d888
)

set(COMMANDS_HEADERS
    ${CMAKE_SOURCE_DIR}/include/Command.h
<<<<<<< HEAD
    ${CMAKE_SOURCE_DIR}/include/CreateCommand.h
=======
>>>>>>> 0d63d888
    ${CMAKE_SOURCE_DIR}/include/CommandDispatcher.h
    ${CMAKE_SOURCE_DIR}/include/CommandListener.h
    ${CMAKE_SOURCE_DIR}/include/CommandListenerManager.h
    ${CMAKE_SOURCE_DIR}/include/CommandType.h
    ${CMAKE_SOURCE_DIR}/include/CoordinateSystemVisibilityListener.h
    ${CMAKE_SOURCE_DIR}/include/ReferenceGridToggleListener.h
    ${CMAKE_SOURCE_DIR}/include/ChessboardGridToggleListener.h
    ${CMAKE_SOURCE_DIR}/include/CreateBoxListener.h
    ${CMAKE_SOURCE_DIR}/include/CreateCommand.h
    ${CMAKE_SOURCE_DIR}/include/CreateConeListener.h
    ${CMAKE_SOURCE_DIR}/include/CreateCylinderListener.h
    ${CMAKE_SOURCE_DIR}/include/CreateSphereListener.h
    ${CMAKE_SOURCE_DIR}/include/CreateTorusListener.h
    ${CMAKE_SOURCE_DIR}/include/CreateTruncatedCylinderListener.h
    ${CMAKE_SOURCE_DIR}/include/CreateWrenchListener.h
    ${CMAKE_SOURCE_DIR}/include/EdgeSettingsListener.h
    ${CMAKE_SOURCE_DIR}/include/FileExitListener.h
    ${CMAKE_SOURCE_DIR}/include/FileNewListener.h
    ${CMAKE_SOURCE_DIR}/include/FileOpenListener.h
    ${CMAKE_SOURCE_DIR}/include/FileSaveAsListener.h
    ${CMAKE_SOURCE_DIR}/include/FileSaveListener.h
    ${CMAKE_SOURCE_DIR}/include/FixNormalsListener.h
    ${CMAKE_SOURCE_DIR}/include/GeometryFactory.h
    ${CMAKE_SOURCE_DIR}/include/HelpAboutListener.h
    ${CMAKE_SOURCE_DIR}/include/ImportStepListener.h
    ${CMAKE_SOURCE_DIR}/include/ImportGeometryListener.h
    ${CMAKE_SOURCE_DIR}/include/LightingSettingsListener.h
    ${CMAKE_SOURCE_DIR}/include/MeshQualityDialogListener.h
    ${CMAKE_SOURCE_DIR}/include/NavCubeConfigListener.h
    ${CMAKE_SOURCE_DIR}/include/RedoListener.h
    ${CMAKE_SOURCE_DIR}/include/RenderingSettingsListener.h
    ${CMAKE_SOURCE_DIR}/include/SetTransparencyListener.h
    # ${CMAKE_SOURCE_DIR}/include/ShowSilhouetteEdgesListener.h  # removed
    ${CMAKE_SOURCE_DIR}/include/ShowFaceNormalsListener.h
    ${CMAKE_SOURCE_DIR}/include/ShowFeatureEdgesListener.h
    ${CMAKE_SOURCE_DIR}/include/ShowMeshEdgesListener.h
    ${CMAKE_SOURCE_DIR}/include/ShowNormalsListener.h
    ${CMAKE_SOURCE_DIR}/include/ShowOriginalEdgesListener.h
    ${CMAKE_SOURCE_DIR}/include/ShowWireFrameListener.h
    ${CMAKE_SOURCE_DIR}/include/TextureModeBlendListener.h
    ${CMAKE_SOURCE_DIR}/include/TextureModeDecalListener.h
    ${CMAKE_SOURCE_DIR}/include/TextureModeModulateListener.h
    ${CMAKE_SOURCE_DIR}/include/TextureModeReplaceListener.h
    ${CMAKE_SOURCE_DIR}/include/UndoListener.h
    ${CMAKE_SOURCE_DIR}/include/ViewAllListener.h
    ${CMAKE_SOURCE_DIR}/include/ViewFrontListener.h
    ${CMAKE_SOURCE_DIR}/include/ViewIsometricListener.h
    ${CMAKE_SOURCE_DIR}/include/ViewModeListener.h
    ${CMAKE_SOURCE_DIR}/include/ViewRightListener.h
    ${CMAKE_SOURCE_DIR}/include/ViewTopListener.h
    ${CMAKE_SOURCE_DIR}/include/ZoomSpeedListener.h
<<<<<<< HEAD
    ${CMAKE_SOURCE_DIR}/include/FileExitListener.h
    ${CMAKE_SOURCE_DIR}/include/CommandListenerManager.h
    ${CMAKE_SOURCE_DIR}/include/MeshQualityDialogListener.h
    ${CMAKE_SOURCE_DIR}/include/RenderingSettingsListener.h
    ${CMAKE_SOURCE_DIR}/include/RefreshCommand.h
    ${CMAKE_SOURCE_DIR}/include/RefreshCommandListener.h
=======
    ${CMAKE_SOURCE_DIR}/include/RenderPreviewSystemListener.h
    ${CMAKE_SOURCE_DIR}/include/ShowFlatWidgetsExampleListener.h
    ${CMAKE_SOURCE_DIR}/include/ExplodeAssemblyListener.h
    ${CMAKE_SOURCE_DIR}/include/SliceToggleListener.h
    ${CMAKE_SOURCE_DIR}/include/ExplodeConfigListener.h
    ${CMAKE_SOURCE_DIR}/include/ToggleOutlineListener.h
    ${CMAKE_SOURCE_DIR}/include/DockLayoutConfigListener.h
>>>>>>> 0d63d888
)

# Create command static library
add_library(CADCommands STATIC ${COMMANDS_SOURCES} ${COMMANDS_HEADERS})

target_include_directories(CADCommands PUBLIC
    ${CMAKE_SOURCE_DIR}/include
    ${wxWidgets_INCLUDE_DIRS}
    ${Coin3D_INCLUDE_DIRS}
    ${OpenCASCADE_INCLUDE_DIR}
)

target_link_libraries(CADCommands PUBLIC
    CADCore
    CADLogger
    CADOCC
<<<<<<< HEAD
    optimizer
=======
    CADGeometry
    UIDialogMesh
>>>>>>> 0d63d888
    ${wxWidgets_LIBRARIES}
    Coin::Coin
    ${OpenCASCADE_LIBRARIES}
)

set_target_properties(CADCommands PROPERTIES
    FOLDER "Commands"
    EXPORT_NAME Commands
) <|MERGE_RESOLUTION|>--- conflicted
+++ resolved
@@ -1,44 +1,5 @@
 # Commands module - application commands and geometry factory
 set(COMMANDS_SOURCES
-<<<<<<< HEAD
-    ${CMAKE_CURRENT_SOURCE_DIR}/Command.cpp
-    ${CMAKE_CURRENT_SOURCE_DIR}/CreateCommand.cpp
-    ${CMAKE_CURRENT_SOURCE_DIR}/CommandDispatcher.cpp
-    ${CMAKE_CURRENT_SOURCE_DIR}/ViewAllListener.cpp
-    ${CMAKE_CURRENT_SOURCE_DIR}/ViewTopListener.cpp
-    ${CMAKE_CURRENT_SOURCE_DIR}/ViewFrontListener.cpp
-    ${CMAKE_CURRENT_SOURCE_DIR}/ViewRightListener.cpp
-    ${CMAKE_CURRENT_SOURCE_DIR}/ViewIsometricListener.cpp
-    ${CMAKE_CURRENT_SOURCE_DIR}/ShowNormalsListener.cpp
-    ${CMAKE_CURRENT_SOURCE_DIR}/FixNormalsListener.cpp
-    ${CMAKE_CURRENT_SOURCE_DIR}/ShowEdgesListener.cpp
-    ${CMAKE_CURRENT_SOURCE_DIR}/SetTransparencyListener.cpp
-    ${CMAKE_CURRENT_SOURCE_DIR}/ViewModeListener.cpp
-
-    ${CMAKE_CURRENT_SOURCE_DIR}/FileNewListener.cpp
-    ${CMAKE_CURRENT_SOURCE_DIR}/ImportStepListener.cpp
-    ${CMAKE_CURRENT_SOURCE_DIR}/FileOpenListener.cpp
-    ${CMAKE_CURRENT_SOURCE_DIR}/FileSaveListener.cpp
-    ${CMAKE_CURRENT_SOURCE_DIR}/FileSaveAsListener.cpp
-    ${CMAKE_CURRENT_SOURCE_DIR}/CreateBoxListener.cpp
-    ${CMAKE_CURRENT_SOURCE_DIR}/CreateSphereListener.cpp
-    ${CMAKE_CURRENT_SOURCE_DIR}/CreateCylinderListener.cpp
-    ${CMAKE_CURRENT_SOURCE_DIR}/CreateConeListener.cpp
-    ${CMAKE_CURRENT_SOURCE_DIR}/CreateTorusListener.cpp
-    ${CMAKE_CURRENT_SOURCE_DIR}/CreateTruncatedCylinderListener.cpp
-    ${CMAKE_CURRENT_SOURCE_DIR}/CreateWrenchListener.cpp
-    ${CMAKE_CURRENT_SOURCE_DIR}/UndoListener.cpp
-    ${CMAKE_CURRENT_SOURCE_DIR}/RedoListener.cpp
-    ${CMAKE_CURRENT_SOURCE_DIR}/HelpAboutListener.cpp
-    ${CMAKE_CURRENT_SOURCE_DIR}/NavCubeConfigListener.cpp
-    ${CMAKE_CURRENT_SOURCE_DIR}/ZoomSpeedListener.cpp
-    ${CMAKE_CURRENT_SOURCE_DIR}/FileExitListener.cpp
-    ${CMAKE_CURRENT_SOURCE_DIR}/CommandListenerManager.cpp
-    ${CMAKE_CURRENT_SOURCE_DIR}/MeshQualityDialogListener.cpp
-    ${CMAKE_CURRENT_SOURCE_DIR}/RenderingSettingsListener.cpp
-    ${CMAKE_CURRENT_SOURCE_DIR}/RefreshCommand.cpp
-    ${CMAKE_CURRENT_SOURCE_DIR}/RefreshCommandListener.cpp
-=======
     Command.cpp
     CommandDispatcher.cpp
     CommandListenerManager.cpp
@@ -95,15 +56,10 @@
     ExplodeAssemblyListener.cpp
     SliceToggleListener.cpp
     DockLayoutConfigListener.cpp
->>>>>>> 0d63d888
 )
 
 set(COMMANDS_HEADERS
     ${CMAKE_SOURCE_DIR}/include/Command.h
-<<<<<<< HEAD
-    ${CMAKE_SOURCE_DIR}/include/CreateCommand.h
-=======
->>>>>>> 0d63d888
     ${CMAKE_SOURCE_DIR}/include/CommandDispatcher.h
     ${CMAKE_SOURCE_DIR}/include/CommandListener.h
     ${CMAKE_SOURCE_DIR}/include/CommandListenerManager.h
@@ -155,14 +111,6 @@
     ${CMAKE_SOURCE_DIR}/include/ViewRightListener.h
     ${CMAKE_SOURCE_DIR}/include/ViewTopListener.h
     ${CMAKE_SOURCE_DIR}/include/ZoomSpeedListener.h
-<<<<<<< HEAD
-    ${CMAKE_SOURCE_DIR}/include/FileExitListener.h
-    ${CMAKE_SOURCE_DIR}/include/CommandListenerManager.h
-    ${CMAKE_SOURCE_DIR}/include/MeshQualityDialogListener.h
-    ${CMAKE_SOURCE_DIR}/include/RenderingSettingsListener.h
-    ${CMAKE_SOURCE_DIR}/include/RefreshCommand.h
-    ${CMAKE_SOURCE_DIR}/include/RefreshCommandListener.h
-=======
     ${CMAKE_SOURCE_DIR}/include/RenderPreviewSystemListener.h
     ${CMAKE_SOURCE_DIR}/include/ShowFlatWidgetsExampleListener.h
     ${CMAKE_SOURCE_DIR}/include/ExplodeAssemblyListener.h
@@ -170,7 +118,6 @@
     ${CMAKE_SOURCE_DIR}/include/ExplodeConfigListener.h
     ${CMAKE_SOURCE_DIR}/include/ToggleOutlineListener.h
     ${CMAKE_SOURCE_DIR}/include/DockLayoutConfigListener.h
->>>>>>> 0d63d888
 )
 
 # Create command static library
@@ -187,12 +134,8 @@
     CADCore
     CADLogger
     CADOCC
-<<<<<<< HEAD
-    optimizer
-=======
     CADGeometry
     UIDialogMesh
->>>>>>> 0d63d888
     ${wxWidgets_LIBRARIES}
     Coin::Coin
     ${OpenCASCADE_LIBRARIES}
