--- conflicted
+++ resolved
@@ -39,16 +39,7 @@
 CommandResult RenderingSettingsListener::executeCommand(cmd::CommandType commandType,
 	const std::unordered_map<std::string, std::string>& parameters)
 {
-<<<<<<< HEAD
-    try {
-        return executeCommand(cmd::to_string(commandType), parameters);
-    } catch (...) {
-        // Handle potential static map access issues during shutdown
-        return CommandResult(false, "Static map access error during shutdown", "UNKNOWN");
-    }
-=======
 	return executeCommand(cmd::to_string(commandType), parameters);
->>>>>>> 0d63d888
 }
 
 bool RenderingSettingsListener::canHandleCommand(const std::string& commandType) const
