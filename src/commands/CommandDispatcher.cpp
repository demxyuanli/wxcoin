--- conflicted
+++ resolved
@@ -1,88 +1,24 @@
 #include "CommandDispatcher.h"
 #include "CommandListener.h"
 #include "logger/Logger.h"
-#include "optimizer/PerformanceOptimizer.h"
 #include <algorithm>
 #include <mutex>
 #include "CommandType.h"
 
 CommandDispatcher::CommandDispatcher()
 {
-<<<<<<< HEAD
-    LOG_INF_S("CommandDispatcher initialized");
-    
-    // Initialize performance optimizer if available
-    if (!g_performanceOptimizer) {
-        g_performanceOptimizer = std::make_unique<optimizer::PerformanceOptimizer>();
-        optimizer::PerformanceOptimizer::Config config;
-        config.enableCommandOptimization = true;
-        config.enableGeometryCaching = true;
-        config.enableParallelProcessing = true;
-        config.enableContainerOptimization = true;
-        g_performanceOptimizer->initialize(config);
-    }
-=======
 	LOG_INF_S("CommandDispatcher initialized");
->>>>>>> 0d63d888
 }
 
 CommandDispatcher::~CommandDispatcher()
 {
-<<<<<<< HEAD
-    std::lock_guard<std::mutex> lock(m_mutex);
-    m_listeners.clear();
-    
-    // Avoid logging during shutdown to prevent crashes
-    // The Logger singleton might be destroyed before this destructor
-    try {
-        // Only log if we can safely access the logger
-        static bool isShuttingDown = false;
-        if (!isShuttingDown) {
-            isShuttingDown = true;
-            // Use a simple output instead of logger to avoid crashes
-            std::cout << "CommandDispatcher destroyed" << std::endl;
-        }
-    } catch (...) {
-        // Ignore any exceptions during shutdown
-    }
-=======
 	std::lock_guard<std::mutex> lock(m_mutex);
 	m_listeners.clear();
 	LOG_INF_S("CommandDispatcher destroyed");
->>>>>>> 0d63d888
 }
 
 void CommandDispatcher::registerListener(const std::string& commandType, std::shared_ptr<CommandListener> listener)
 {
-<<<<<<< HEAD
-    if (!listener) {
-        LOG_ERR_S("Attempted to register null listener for command: " + commandType);
-        return;
-    }
-    
-    std::lock_guard<std::mutex> lock(m_mutex);
-    m_listeners[commandType].push_back(listener);
-    LOG_INF_S("Registered listener '" + listener->getListenerName() + "' for command: " + commandType);
-    
-    // Also register with optimized dispatcher if available
-    if (g_performanceOptimizer && g_performanceOptimizer->getCommandDispatcher()) {
-        auto optimizedDispatcher = g_performanceOptimizer->getCommandDispatcher();
-        auto commandId = optimizer::OptimizedCommandDispatcher::stringToCommandId(commandType);
-        optimizedDispatcher->registerListener(commandId, listener);
-        
-        // Also register with the command type enum for reverse mapping
-        // Convert string to enum first
-        try {
-            cmd::CommandType cmdType = cmd::from_string(commandType);
-            optimizedDispatcher->registerListener(cmdType, listener);
-        } catch (...) {
-            // If conversion fails, just log it
-            LOG_WRN_S("Failed to convert command string to enum: " + commandType);
-        }
-        
-        LOG_INF_S("Also registered listener '" + listener->getListenerName() + "' with optimized dispatcher for command: " + commandType);
-    }
-=======
 	if (!listener) {
 		LOG_ERR_S("Attempted to register null listener for command: " + commandType);
 		return;
@@ -91,39 +27,10 @@
 	std::lock_guard<std::mutex> lock(m_mutex);
 	m_listeners[commandType].push_back(listener);
 	LOG_INF_S("Registered listener '" + listener->getListenerName() + "' for command: " + commandType);
->>>>>>> 0d63d888
 }
 
 void CommandDispatcher::unregisterListener(const std::string& commandType, std::shared_ptr<CommandListener> listener)
 {
-<<<<<<< HEAD
-    if (!listener) {
-        return;
-    }
-    
-    try {
-        std::lock_guard<std::mutex> lock(m_mutex);
-        auto it = m_listeners.find(commandType);
-        if (it != m_listeners.end()) {
-            auto& listeners = it->second;
-            listeners.erase(std::remove(listeners.begin(), listeners.end(), listener), listeners.end());
-            
-            if (listeners.empty()) {
-                m_listeners.erase(it);
-            }
-            
-            try {
-                LOG_INF_S("Unregistered listener '" + listener->getListenerName() + "' for command: " + commandType);
-            } catch (...) {
-                // Avoid logging during shutdown
-                std::cout << "Unregistered listener for command: " + commandType << std::endl;
-            }
-        }
-    } catch (...) {
-        // Ignore exceptions during shutdown - static objects might be destroyed
-        std::cout << "Exception during listener unregistration (ignored)" << std::endl;
-    }
-=======
 	if (!listener) {
 		return;
 	}
@@ -140,82 +47,11 @@
 
 		LOG_INF_S("Unregistered listener '" + listener->getListenerName() + "' for command: " + commandType);
 	}
->>>>>>> 0d63d888
 }
 
 CommandResult CommandDispatcher::dispatchCommand(const std::string& commandType,
 	const std::unordered_map<std::string, std::string>& parameters)
 {
-<<<<<<< HEAD
-    START_PERFORMANCE_TIMING(command_dispatch);
-    
-    // Use optimized dispatcher if available
-    if (g_performanceOptimizer && g_performanceOptimizer->getCommandDispatcher()) {
-        auto optimizedDispatcher = g_performanceOptimizer->getCommandDispatcher();
-        auto commandId = optimizer::OptimizedCommandDispatcher::stringToCommandId(commandType);
-        auto optimizedResult = optimizedDispatcher->dispatchCommand(commandId, parameters);
-        
-        END_PERFORMANCE_TIMING(command_dispatch);
-        return CommandResult(optimizedResult.success, optimizedResult.message, commandType);
-    }
-    
-    // Fallback to original implementation
-    std::lock_guard<std::mutex> lock(m_mutex);
-    auto it = m_listeners.find(commandType);
-    if (it == m_listeners.end() || it->second.empty()) {
-        std::string errorMsg = "No listeners registered for command: " + commandType;
-        LOG_ERR_S(errorMsg);
-        CommandResult result(false, errorMsg, commandType);
-        
-        if (m_uiFeedbackHandler) {
-            m_uiFeedbackHandler(result);
-        }
-        
-        END_PERFORMANCE_TIMING(command_dispatch);
-        return result;
-    }
-    
-    // Execute command with the first available listener
-    auto& listeners = it->second;
-    for (auto& listener : listeners) {
-        if (listener && listener->canHandleCommand(commandType)) {
-            try {
-                CommandResult result = listener->executeCommand(commandType, parameters);
-                result.commandId = commandType;
-                
-                if (m_uiFeedbackHandler) {
-                    m_uiFeedbackHandler(result);
-                }
-                
-                END_PERFORMANCE_TIMING(command_dispatch);
-                return result;
-            }
-            catch (const std::exception& e) {
-                std::string errorMsg = "Exception in command execution: " + std::string(e.what());
-                LOG_ERR_S(errorMsg);
-                CommandResult result(false, errorMsg, commandType);
-                
-                if (m_uiFeedbackHandler) {
-                    m_uiFeedbackHandler(result);
-                }
-                
-                END_PERFORMANCE_TIMING(command_dispatch);
-                return result;
-            }
-        }
-    }
-    
-    std::string errorMsg = "No capable listener found for command: " + commandType;
-    LOG_ERR_S(errorMsg);
-    CommandResult result(false, errorMsg, commandType);
-    
-    if (m_uiFeedbackHandler) {
-        m_uiFeedbackHandler(result);
-    }
-    
-    END_PERFORMANCE_TIMING(command_dispatch);
-    return result;
-=======
 	LOG_INF_S("Dispatching command: " + commandType);
 
 	std::lock_guard<std::mutex> lock(m_mutex);
@@ -273,7 +109,6 @@
 	}
 
 	return result;
->>>>>>> 0d63d888
 }
 
 void CommandDispatcher::setUIFeedbackHandler(std::function<void(const CommandResult&)> handler)
@@ -291,57 +126,21 @@
 
 void CommandDispatcher::registerListener(cmd::CommandType commandType, std::shared_ptr<CommandListener> listener)
 {
-<<<<<<< HEAD
-    try {
-        registerListener(cmd::to_string(commandType), listener);
-    } catch (...) {
-        // Handle potential static map access issues during shutdown
-        std::cout << "Exception during CommandType registration (ignored)" << std::endl;
-    }
-=======
 	registerListener(cmd::to_string(commandType), listener);
->>>>>>> 0d63d888
 }
 
 void CommandDispatcher::unregisterListener(cmd::CommandType commandType, std::shared_ptr<CommandListener> listener)
 {
-<<<<<<< HEAD
-    try {
-        unregisterListener(cmd::to_string(commandType), listener);
-    } catch (...) {
-        // Handle potential static map access issues during shutdown
-        std::cout << "Exception during CommandType unregistration (ignored)" << std::endl;
-    }
-=======
 	unregisterListener(cmd::to_string(commandType), listener);
->>>>>>> 0d63d888
 }
 
 CommandResult CommandDispatcher::dispatchCommand(cmd::CommandType commandType,
 	const std::unordered_map<std::string, std::string>& parameters)
 {
-<<<<<<< HEAD
-    try {
-        return dispatchCommand(cmd::to_string(commandType), parameters);
-    } catch (...) {
-        // Handle potential static map access issues during shutdown
-        return CommandResult(false, "Static map access error during shutdown", "UNKNOWN");
-    }
-=======
 	return dispatchCommand(cmd::to_string(commandType), parameters);
->>>>>>> 0d63d888
 }
 
 bool CommandDispatcher::hasHandler(cmd::CommandType commandType) const
 {
-<<<<<<< HEAD
-    try {
-        return hasHandler(cmd::to_string(commandType));
-    } catch (...) {
-        // Handle potential static map access issues during shutdown
-        return false;
-    }
-=======
 	return hasHandler(cmd::to_string(commandType));
->>>>>>> 0d63d888
 }