#pragma once

#include <wx/glcanvas.h>
#include <memory>
#include <Inventor/nodes/SoCamera.h>
<<<<<<< HEAD
#include "LODManager.h"
=======
#include "interfaces/ICanvas.h"
#include "interfaces/IViewportManager.h"
#include "interfaces/IMultiViewportManager.h"
#include "interfaces/IViewRefresher.h"
>>>>>>> 0d63d888

// Forward declarations
class OCCViewer;
class SceneManager;
class InputManager;
class ObjectTreePanel;
class CommandManager;
class NavigationCubeManager;
class RenderingEngine;
class EventCoordinator;
class IViewportManager;
class IMultiViewportManager;
class ViewportManager;        // concrete, kept as member type
class MultiViewportManager;   // concrete, kept as member type
class ViewRefreshManager;
class UnifiedRefreshSystem;
class CommandDispatcher;
class NavigationController;

class Canvas : public wxGLCanvas, public ICanvas {
public:
<<<<<<< HEAD
    Canvas(wxWindow* parent, wxWindowID id = wxID_ANY, const wxPoint& pos = wxDefaultPosition, const wxSize& size = wxDefaultSize);
    virtual ~Canvas();

    // Core rendering interface
    void render(bool fastMode = false);

    // UI state management
    void setPickingCursor(bool enable);
    void showErrorDialog(const std::string& message) const;

    // Access to subsystems
    SceneManager* getSceneManager() const { return m_sceneManager.get(); }
    InputManager* getInputManager() const { return m_inputManager.get(); }
    ObjectTreePanel* getObjectTreePanel() const { return m_objectTreePanel; }
    CommandManager* getCommandManager() const { return m_commandManager; }
    RenderingEngine* getRenderingEngine() const { return m_renderingEngine.get(); }
    ViewportManager* getViewportManager() const { return m_viewportManager.get(); }

    // Navigation cube methods (delegated to NavigationCubeManager)
    void setNavigationCubeEnabled(bool enabled);
    bool isNavigationCubeEnabled() const;
    void ShowNavigationCubeConfigDialog();

    // Enhanced LOD control
    void setLODEnabled(bool enabled);
    bool isLODEnabled() const;
    void setLODLevel(LODManager::LODLevel level);
    LODManager::LODLevel getCurrentLODLevel() const;
    
    // Performance monitoring
    LODManager::PerformanceMetrics getLODPerformanceMetrics() const;
    
    // Navigation controller access
    NavigationController* getNavigationController() const;

    // External dependencies
    void setObjectTreePanel(ObjectTreePanel* panel) { m_objectTreePanel = panel; }
    void setCommandManager(CommandManager* manager) { m_commandManager = manager; }
    void setCommandDispatcher(CommandDispatcher* dispatcher) { m_commandDispatcher = dispatcher; }
    void setOCCViewer(class OCCViewer* occViewer);
    OCCViewer* getOCCViewer() const { return m_occViewer; }

    // Scene access shortcuts
    SoCamera* getCamera() const;
    void resetView();

    // DPI access shortcuts
    float getDPIScale() const;

    // Refresh management
    ViewRefreshManager* getRefreshManager() const { return m_refreshManager.get(); }
    // Canvas no longer uses UnifiedRefreshSystem internally
    UnifiedRefreshSystem* getUnifiedRefreshSystem() const { return nullptr; }
private:
    void initializeSubsystems();
    void connectSubsystems();

    // Event handlers
    void onPaint(wxPaintEvent& event);
    void onSize(wxSizeEvent& event);
    void onEraseBackground(wxEraseEvent& event);
    void onMouseEvent(wxMouseEvent& event);

    static const int s_canvasAttribs[];

    // Core subsystems
    std::unique_ptr<SceneManager> m_sceneManager;
    std::unique_ptr<InputManager> m_inputManager;
    std::unique_ptr<NavigationCubeManager> m_navigationCubeManager;
    std::unique_ptr<RenderingEngine> m_renderingEngine;
    std::unique_ptr<EventCoordinator> m_eventCoordinator;
    std::unique_ptr<ViewportManager> m_viewportManager;
    std::unique_ptr<NavigationController> m_navigationController;

    // External dependencies
    ObjectTreePanel* m_objectTreePanel;
    CommandManager* m_commandManager;
    class OCCViewer* m_occViewer;
    CommandDispatcher* m_commandDispatcher;

    // Multi-viewport methods
    void setMultiViewportEnabled(bool enabled);
    bool isMultiViewportEnabled() const;
    MultiViewportManager* getMultiViewportManager() const { return m_multiViewportManager.get(); }

private:
    std::unique_ptr<MultiViewportManager> m_multiViewportManager;
    bool m_multiViewportEnabled;
    std::unique_ptr<ViewRefreshManager> m_refreshManager;
    // Canvas no longer uses UnifiedRefreshSystem internally
    UnifiedRefreshSystem* m_unifiedRefreshSystem = nullptr;

    // Enhanced subsystems
    std::unique_ptr<LODManager> m_lodManager;

    DECLARE_EVENT_TABLE()

=======
	Canvas(wxWindow* parent, wxWindowID id = wxID_ANY, const wxPoint& pos = wxDefaultPosition, const wxSize& size = wxDefaultSize);
	virtual ~Canvas();

	// Core rendering interface
	void render(bool fastMode = false) override;

	// UI state management
	void setPickingCursor(bool enable);
	void showErrorDialog(const std::string& message) const;

	// Access to subsystems
	SceneManager* getSceneManager() const { return m_sceneManager.get(); }
	InputManager* getInputManager() const { return m_inputManager.get(); }
	ObjectTreePanel* getObjectTreePanel() const { return m_objectTreePanel; }
	CommandManager* getCommandManager() const { return m_commandManager; }
	RenderingEngine* getRenderingEngine() const { return m_renderingEngine.get(); }
	IRenderingEngine* getRenderingEngineInterface() const override { return reinterpret_cast<IRenderingEngine*>(m_renderingEngine.get()); }
	IViewportManager* getViewportManager() const { return reinterpret_cast<IViewportManager*>(m_viewportManager.get()); }

	// Navigation cube methods (delegated to NavigationCubeManager)
	void setNavigationCubeEnabled(bool enabled);
	bool isNavigationCubeEnabled() const;
	void ShowNavigationCubeConfigDialog();

	// External dependencies
	void setObjectTreePanel(ObjectTreePanel* panel) { m_objectTreePanel = panel; }
	void setCommandManager(CommandManager* manager) { m_commandManager = manager; }
	void setOCCViewer(class OCCViewer* occViewer) { m_occViewer = occViewer; }
	OCCViewer* getOCCViewer() const { return m_occViewer; }

	// Scene access shortcuts
	SoCamera* getCamera() const;
	ISceneManager* getSceneManagerInterface() const override { return reinterpret_cast<ISceneManager*>(m_sceneManager.get()); }
	void resetView();

	// DPI access shortcuts
	float getDPIScale() const;

	// Refresh management
	ViewRefreshManager* getRefreshManager() const { return m_refreshManager.get(); }
	IViewRefresher* getViewRefresher() const { return reinterpret_cast<IViewRefresher*>(m_refreshManager.get()); }
	// Optional injection entry
	static void SetSubsystemFactory(class ISubsystemFactory* factory);
private:
	void initializeSubsystems();
	void connectSubsystems();

	// Event handlers
	void onPaint(wxPaintEvent& event);
	void onSize(wxSizeEvent& event);
	void onEraseBackground(wxEraseEvent& event);
	void onMouseEvent(wxMouseEvent& event);

	static const int s_canvasAttribs[];

	// Core subsystems
	std::unique_ptr<SceneManager> m_sceneManager;
	std::unique_ptr<InputManager> m_inputManager;
	std::unique_ptr<NavigationCubeManager> m_navigationCubeManager;
	std::unique_ptr<RenderingEngine> m_renderingEngine;
	std::unique_ptr<EventCoordinator> m_eventCoordinator;
	std::unique_ptr<ViewportManager> m_viewportManager;

	// External dependencies
	ObjectTreePanel* m_objectTreePanel;
	CommandManager* m_commandManager;
	class OCCViewer* m_occViewer;

	// Multi-viewport methods
	void setMultiViewportEnabled(bool enabled);
	bool isMultiViewportEnabled() const;
	IMultiViewportManager* getMultiViewportManager() const { return reinterpret_cast<IMultiViewportManager*>(m_multiViewportManager.get()); }

private:
	std::unique_ptr<MultiViewportManager> m_multiViewportManager;
	bool m_multiViewportEnabled;
	std::unique_ptr<ViewRefreshManager> m_refreshManager;
	
	// Mouse hover optimization
	wxPoint m_lastHoverPos;
	int m_hoverUpdateCounter;

	DECLARE_EVENT_TABLE()
>>>>>>> 0d63d888
};<|MERGE_RESOLUTION|>--- conflicted
+++ resolved
@@ -3,14 +3,10 @@
 #include <wx/glcanvas.h>
 #include <memory>
 #include <Inventor/nodes/SoCamera.h>
-<<<<<<< HEAD
-#include "LODManager.h"
-=======
 #include "interfaces/ICanvas.h"
 #include "interfaces/IViewportManager.h"
 #include "interfaces/IMultiViewportManager.h"
 #include "interfaces/IViewRefresher.h"
->>>>>>> 0d63d888
 
 // Forward declarations
 class OCCViewer;
@@ -32,105 +28,6 @@
 
 class Canvas : public wxGLCanvas, public ICanvas {
 public:
-<<<<<<< HEAD
-    Canvas(wxWindow* parent, wxWindowID id = wxID_ANY, const wxPoint& pos = wxDefaultPosition, const wxSize& size = wxDefaultSize);
-    virtual ~Canvas();
-
-    // Core rendering interface
-    void render(bool fastMode = false);
-
-    // UI state management
-    void setPickingCursor(bool enable);
-    void showErrorDialog(const std::string& message) const;
-
-    // Access to subsystems
-    SceneManager* getSceneManager() const { return m_sceneManager.get(); }
-    InputManager* getInputManager() const { return m_inputManager.get(); }
-    ObjectTreePanel* getObjectTreePanel() const { return m_objectTreePanel; }
-    CommandManager* getCommandManager() const { return m_commandManager; }
-    RenderingEngine* getRenderingEngine() const { return m_renderingEngine.get(); }
-    ViewportManager* getViewportManager() const { return m_viewportManager.get(); }
-
-    // Navigation cube methods (delegated to NavigationCubeManager)
-    void setNavigationCubeEnabled(bool enabled);
-    bool isNavigationCubeEnabled() const;
-    void ShowNavigationCubeConfigDialog();
-
-    // Enhanced LOD control
-    void setLODEnabled(bool enabled);
-    bool isLODEnabled() const;
-    void setLODLevel(LODManager::LODLevel level);
-    LODManager::LODLevel getCurrentLODLevel() const;
-    
-    // Performance monitoring
-    LODManager::PerformanceMetrics getLODPerformanceMetrics() const;
-    
-    // Navigation controller access
-    NavigationController* getNavigationController() const;
-
-    // External dependencies
-    void setObjectTreePanel(ObjectTreePanel* panel) { m_objectTreePanel = panel; }
-    void setCommandManager(CommandManager* manager) { m_commandManager = manager; }
-    void setCommandDispatcher(CommandDispatcher* dispatcher) { m_commandDispatcher = dispatcher; }
-    void setOCCViewer(class OCCViewer* occViewer);
-    OCCViewer* getOCCViewer() const { return m_occViewer; }
-
-    // Scene access shortcuts
-    SoCamera* getCamera() const;
-    void resetView();
-
-    // DPI access shortcuts
-    float getDPIScale() const;
-
-    // Refresh management
-    ViewRefreshManager* getRefreshManager() const { return m_refreshManager.get(); }
-    // Canvas no longer uses UnifiedRefreshSystem internally
-    UnifiedRefreshSystem* getUnifiedRefreshSystem() const { return nullptr; }
-private:
-    void initializeSubsystems();
-    void connectSubsystems();
-
-    // Event handlers
-    void onPaint(wxPaintEvent& event);
-    void onSize(wxSizeEvent& event);
-    void onEraseBackground(wxEraseEvent& event);
-    void onMouseEvent(wxMouseEvent& event);
-
-    static const int s_canvasAttribs[];
-
-    // Core subsystems
-    std::unique_ptr<SceneManager> m_sceneManager;
-    std::unique_ptr<InputManager> m_inputManager;
-    std::unique_ptr<NavigationCubeManager> m_navigationCubeManager;
-    std::unique_ptr<RenderingEngine> m_renderingEngine;
-    std::unique_ptr<EventCoordinator> m_eventCoordinator;
-    std::unique_ptr<ViewportManager> m_viewportManager;
-    std::unique_ptr<NavigationController> m_navigationController;
-
-    // External dependencies
-    ObjectTreePanel* m_objectTreePanel;
-    CommandManager* m_commandManager;
-    class OCCViewer* m_occViewer;
-    CommandDispatcher* m_commandDispatcher;
-
-    // Multi-viewport methods
-    void setMultiViewportEnabled(bool enabled);
-    bool isMultiViewportEnabled() const;
-    MultiViewportManager* getMultiViewportManager() const { return m_multiViewportManager.get(); }
-
-private:
-    std::unique_ptr<MultiViewportManager> m_multiViewportManager;
-    bool m_multiViewportEnabled;
-    std::unique_ptr<ViewRefreshManager> m_refreshManager;
-    // Canvas no longer uses UnifiedRefreshSystem internally
-    UnifiedRefreshSystem* m_unifiedRefreshSystem = nullptr;
-
-    // Enhanced subsystems
-    std::unique_ptr<LODManager> m_lodManager;
-
-    DECLARE_EVENT_TABLE()
-
-=======
 	Canvas(wxWindow* parent, wxWindowID id = wxID_ANY, const wxPoint& pos = wxDefaultPosition, const wxSize& size = wxDefaultSize);
 	virtual ~Canvas();
 
@@ -214,5 +111,4 @@
 	int m_hoverUpdateCounter;
 
 	DECLARE_EVENT_TABLE()
->>>>>>> 0d63d888
 };