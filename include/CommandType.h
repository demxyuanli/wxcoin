--- conflicted
+++ resolved
@@ -8,220 +8,6 @@
 // This ensures compile-time safety and centralized management.
 
 namespace cmd {
-<<<<<<< HEAD
-
-// clang-format off
-enum class CommandType {
-    // File
-    FileNew,
-    FileOpen,
-    FileSave,
-    FileSaveAs,
-    ImportSTEP,
-    FileExit,
-
-    // Geometry creation
-    CreateBox,
-    CreateSphere,
-    CreateCylinder,
-    CreateCone,
-    CreateTorus,
-    CreateTruncatedCylinder,
-    CreateWrench,
-
-    // View
-    ViewAll,
-    ViewTop,
-    ViewFront,
-    ViewRight,
-    ViewIsometric,
-
-    // Viewer toggles / actions
-    ShowNormals,
-    FixNormals,
-    ShowEdges,
-    SetTransparency,
-    ToggleWireframe,
-    ToggleShading,
-    ToggleEdges,
-
-
-
-    // Edit
-    Undo,
-    Redo,
-
-    // Navigation / settings
-    NavCubeConfig,
-    ZoomSpeed,
-    MeshQualityDialog,
-    RenderingSettings,
-
-    // Help
-    HelpAbout,
-
-    // Refresh operations
-    RefreshView,
-    RefreshScene,
-    RefreshObject,
-    RefreshMaterial,
-    RefreshGeometry,
-    RefreshUI,
-
-    // Sentinel
-    Unknown
-};
-// clang-format on
-
-// Convert enum to string (the legacy command identifier)
-inline const std::string& to_string(CommandType type) {
-    try {
-        static const std::unordered_map<CommandType, std::string> kEnumToString{
-            {CommandType::FileNew, "FILE_NEW"},
-            {CommandType::FileOpen, "FILE_OPEN"},
-            {CommandType::FileSave, "FILE_SAVE"},
-            {CommandType::FileSaveAs, "FILE_SAVE_AS"},
-            {CommandType::ImportSTEP, "IMPORT_STEP"},
-            {CommandType::FileExit, "FILE_EXIT"},
-
-            {CommandType::CreateBox, "CREATE_BOX"},
-            {CommandType::CreateSphere, "CREATE_SPHERE"},
-            {CommandType::CreateCylinder, "CREATE_CYLINDER"},
-            {CommandType::CreateCone, "CREATE_CONE"},
-            {CommandType::CreateTorus, "CREATE_TORUS"},
-            {CommandType::CreateTruncatedCylinder, "CREATE_TRUNCATED_CYLINDER"},
-            {CommandType::CreateWrench, "CREATE_WRENCH"},
-
-            {CommandType::ViewAll, "VIEW_ALL"},
-            {CommandType::ViewTop, "VIEW_TOP"},
-            {CommandType::ViewFront, "VIEW_FRONT"},
-            {CommandType::ViewRight, "VIEW_RIGHT"},
-            {CommandType::ViewIsometric, "VIEW_ISOMETRIC"},
-
-            {CommandType::ShowNormals, "SHOW_NORMALS"},
-            {CommandType::FixNormals, "FIX_NORMALS"},
-            {CommandType::ShowEdges, "SHOW_EDGES"},
-            {CommandType::SetTransparency, "SET_TRANSPARENCY"},
-            {CommandType::ToggleWireframe, "TOGGLE_WIREFRAME"},
-            {CommandType::ToggleShading, "TOGGLE_SHADING"},
-            {CommandType::ToggleEdges, "TOGGLE_EDGES"},
-
-
-
-            {CommandType::Undo, "UNDO"},
-            {CommandType::Redo, "REDO"},
-
-            {CommandType::NavCubeConfig, "NAV_CUBE_CONFIG"},
-            {CommandType::ZoomSpeed, "ZOOM_SPEED"},
-            {CommandType::MeshQualityDialog, "MESH_QUALITY_DIALOG"},
-            {CommandType::RenderingSettings, "RENDERING_SETTINGS"},
-
-            {CommandType::HelpAbout, "HELP_ABOUT"},
-
-            {CommandType::RefreshView, "REFRESH_VIEW"},
-            {CommandType::RefreshScene, "REFRESH_SCENE"},
-            {CommandType::RefreshObject, "REFRESH_OBJECT"},
-            {CommandType::RefreshMaterial, "REFRESH_MATERIAL"},
-            {CommandType::RefreshGeometry, "REFRESH_GEOMETRY"},
-            {CommandType::RefreshUI, "REFRESH_UI"},
-
-            {CommandType::Unknown, "UNKNOWN"}
-        };
-        
-        // Check if the static map is still valid
-        if (kEnumToString.empty()) {
-            static const std::string fallback = "UNKNOWN";
-            return fallback;
-        }
-        
-        auto it = kEnumToString.find(type);
-        if (it != kEnumToString.end()) {
-            return it->second;
-        }
-        
-        // Fallback to Unknown
-        auto unknownIt = kEnumToString.find(CommandType::Unknown);
-        if (unknownIt != kEnumToString.end()) {
-            return unknownIt->second;
-        }
-        
-        // Last resort fallback
-        static const std::string fallback = "UNKNOWN";
-        return fallback;
-    } catch (...) {
-        // Return a safe fallback string if the static map is corrupted
-        static const std::string fallback = "UNKNOWN";
-        return fallback;
-    }
-}
-
-// Convert legacy string identifier to enum; returns Unknown if not found
-inline CommandType from_string(const std::string& str) {
-    try {
-        static const std::unordered_map<std::string, CommandType> kStringToEnum{
-            {"FILE_NEW", CommandType::FileNew},
-            {"FILE_OPEN", CommandType::FileOpen},
-            {"FILE_SAVE", CommandType::FileSave},
-            {"FILE_SAVE_AS", CommandType::FileSaveAs},
-            {"IMPORT_STEP", CommandType::ImportSTEP},
-            {"FILE_EXIT", CommandType::FileExit},
-
-            {"CREATE_BOX", CommandType::CreateBox},
-            {"CREATE_SPHERE", CommandType::CreateSphere},
-            {"CREATE_CYLINDER", CommandType::CreateCylinder},
-            {"CREATE_CONE", CommandType::CreateCone},
-            {"CREATE_TORUS", CommandType::CreateTorus},
-            {"CREATE_TRUNCATED_CYLINDER", CommandType::CreateTruncatedCylinder},
-            {"CREATE_WRENCH", CommandType::CreateWrench},
-
-            {"VIEW_ALL", CommandType::ViewAll},
-            {"VIEW_TOP", CommandType::ViewTop},
-            {"VIEW_FRONT", CommandType::ViewFront},
-            {"VIEW_RIGHT", CommandType::ViewRight},
-            {"VIEW_ISOMETRIC", CommandType::ViewIsometric},
-
-            {"SHOW_NORMALS", CommandType::ShowNormals},
-            {"FIX_NORMALS", CommandType::FixNormals},
-            {"SHOW_EDGES", CommandType::ShowEdges},
-            {"SET_TRANSPARENCY", CommandType::SetTransparency},
-            {"TOGGLE_WIREFRAME", CommandType::ToggleWireframe},
-            {"TOGGLE_SHADING", CommandType::ToggleShading},
-            {"TOGGLE_EDGES", CommandType::ToggleEdges},
-
-
-
-            {"UNDO", CommandType::Undo},
-            {"REDO", CommandType::Redo},
-
-            {"NAV_CUBE_CONFIG", CommandType::NavCubeConfig},
-            {"ZOOM_SPEED", CommandType::ZoomSpeed},
-            {"MESH_QUALITY_DIALOG", CommandType::MeshQualityDialog},
-            {"RENDERING_SETTINGS", CommandType::RenderingSettings},
-
-            {"HELP_ABOUT", CommandType::HelpAbout},
-
-            {"REFRESH_VIEW", CommandType::RefreshView},
-            {"REFRESH_SCENE", CommandType::RefreshScene},
-            {"REFRESH_OBJECT", CommandType::RefreshObject},
-            {"REFRESH_MATERIAL", CommandType::RefreshMaterial},
-            {"REFRESH_GEOMETRY", CommandType::RefreshGeometry},
-            {"REFRESH_UI", CommandType::RefreshUI}
-        };
-        
-        // Check if the static map is still valid
-        if (kStringToEnum.empty()) {
-            return CommandType::Unknown;
-        }
-        
-        auto it = kStringToEnum.find(str);
-        return it == kStringToEnum.end() ? CommandType::Unknown : it->second;
-    } catch (...) {
-        // Return Unknown if the static map is corrupted
-        return CommandType::Unknown;
-    }
-}
-
-=======
 	// clang-format off
 	enum class CommandType {
 		// File
@@ -440,5 +226,4 @@
 		auto it = kStringToEnum.find(str);
 		return it == kStringToEnum.end() ? CommandType::Unknown : it->second;
 	}
->>>>>>> 0d63d888
 } // namespace cmd 