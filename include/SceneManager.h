#pragma once

#include <Inventor/nodes/SoSeparator.h>
#include <Inventor/nodes/SoCamera.h>
#include <wx/frame.h>
#include <Inventor/nodes/SoDirectionalLight.h>
#include <Inventor/nodes/SoPointLight.h>
#include <Inventor/nodes/SoSpotLight.h>
#include <memory>
#include "rendering/RenderingToolkitAPI.h"
#include "interfaces/ISceneManager.h"

class Canvas;
class CoordinateSystemRenderer;
class PickingAidManager;
class NavigationCube;
class TopoDS_Shape; // Forward declaration for OpenCASCADE

class SceneManager : public ISceneManager {
public:
<<<<<<< HEAD
    SceneManager(Canvas* canvas);
    ~SceneManager();
    Canvas* getCanvas() const { return m_canvas; }
    bool initScene();
    void initializeScene();  // Add missing method declaration
    void cleanup();
    void resetView();
    void viewAll();
    void toggleCameraMode();
    void setView(const std::string& viewName);
    void render(const wxSize& size, bool fastMode);
    void updateAspectRatio(const wxSize& size);
    bool screenToWorld(const wxPoint& screenPos, SbVec3f& worldPos);

    SoSeparator* getObjectRoot() const { return m_objectRoot; }
    SoCamera* getCamera() const { return m_camera; }
    PickingAidManager* getPickingAidManager() const { return m_pickingAidManager.get(); }

    // Scene bounds and coordinate system management
    void updateSceneBounds();
    float getSceneBoundingBoxSize() const;
    void updateCoordinateSystemScale();
    void getSceneBoundingBoxMinMax(SbVec3f& min, SbVec3f& max) const;
=======
	SceneManager(Canvas* canvas);
	~SceneManager();
	Canvas* getCanvas() const { return m_canvas; }
	bool initScene() override;
	void initializeScene();  // Add missing method declaration
	void cleanup();
	void resetView() override;
	void toggleCameraMode();
	void setView(const std::string& viewName);
	void render(const wxSize& size, bool fastMode) override;
	void updateAspectRatio(const wxSize& size) override;
	bool screenToWorld(const wxPoint& screenPos, SbVec3f& worldPos);

	SoSeparator* getObjectRoot() const override { return m_objectRoot; }
	SoCamera* getCamera() const override { return m_camera; }
	PickingAidManager* getPickingAidManager() const { return m_pickingAidManager.get(); }

	// Scene bounds and coordinate system management
	void updateSceneBounds();
	float getSceneBoundingBoxSize() const;
	void updateCoordinateSystemScale();
	void getSceneBoundingBoxMinMax(SbVec3f& min, SbVec3f& max) const;

	// Coordinate system visibility control
	void setCoordinateSystemVisible(bool visible);
	bool isCoordinateSystemVisible() const;

	// Checkerboard plane control
	void setCheckerboardVisible(bool visible);
	bool isCheckerboardVisible() const;

	// Debug method to check lighting state
	void debugLightingState() const;

	// Initialize RenderingConfig callback
	void initializeRenderingConfigCallback();

	// Initialize LightingConfig callback
	void initializeLightingConfigCallback();

	// Update scene lighting from configuration
	void updateSceneLighting();
	void initializeLightingFromConfig();

	// Culling system integration
	void updateCulling();
	bool shouldRenderShape(const TopoDS_Shape& shape) const;
	void addOccluder(const TopoDS_Shape& shape);
	void removeOccluder(const TopoDS_Shape& shape);
	void setFrustumCullingEnabled(bool enabled);
	void setOcclusionCullingEnabled(bool enabled);
	std::string getCullingStats() const;
>>>>>>> 0d63d888

private:
	Canvas* m_canvas;
	SoSeparator* m_sceneRoot;
	SoCamera* m_camera;
	SoDirectionalLight* m_light;
	SoSeparator* m_lightRoot;  // Add missing member variable
	SoSeparator* m_objectRoot;
	std::unique_ptr<CoordinateSystemRenderer> m_coordSystemRenderer;
	std::unique_ptr<PickingAidManager> m_pickingAidManager;
	bool m_isPerspectiveCamera;
	SbBox3f m_sceneBoundingBox;

	// Checkerboard plane state
	SoSeparator* m_checkerboardSeparator = nullptr;
	bool m_checkerboardVisible = false;

	void createCheckerboardPlane(float planeZ = 0.0f);

	// Culling state
	bool m_cullingEnabled;
	bool m_lastCullingUpdateValid;
};<|MERGE_RESOLUTION|>--- conflicted
+++ resolved
@@ -18,31 +18,6 @@
 
 class SceneManager : public ISceneManager {
 public:
-<<<<<<< HEAD
-    SceneManager(Canvas* canvas);
-    ~SceneManager();
-    Canvas* getCanvas() const { return m_canvas; }
-    bool initScene();
-    void initializeScene();  // Add missing method declaration
-    void cleanup();
-    void resetView();
-    void viewAll();
-    void toggleCameraMode();
-    void setView(const std::string& viewName);
-    void render(const wxSize& size, bool fastMode);
-    void updateAspectRatio(const wxSize& size);
-    bool screenToWorld(const wxPoint& screenPos, SbVec3f& worldPos);
-
-    SoSeparator* getObjectRoot() const { return m_objectRoot; }
-    SoCamera* getCamera() const { return m_camera; }
-    PickingAidManager* getPickingAidManager() const { return m_pickingAidManager.get(); }
-
-    // Scene bounds and coordinate system management
-    void updateSceneBounds();
-    float getSceneBoundingBoxSize() const;
-    void updateCoordinateSystemScale();
-    void getSceneBoundingBoxMinMax(SbVec3f& min, SbVec3f& max) const;
-=======
 	SceneManager(Canvas* canvas);
 	~SceneManager();
 	Canvas* getCanvas() const { return m_canvas; }
@@ -95,7 +70,6 @@
 	void setFrustumCullingEnabled(bool enabled);
 	void setOcclusionCullingEnabled(bool enabled);
 	std::string getCullingStats() const;
->>>>>>> 0d63d888
 
 private:
 	Canvas* m_canvas;
