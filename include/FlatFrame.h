#pragma once

#include "flatui/FlatUIFrame.h"
#include "flatui/FlatUIBar.h"
#include "flatui/FlatUIHomeMenu.h"
#include <wx/srchctrl.h>
#include <wx/textctrl.h>
#include <wx/panel.h>
#include <wx/aui/aui.h>
#include <memory>
#include "flatui/FlatUISystemButtons.h"
#include "flatui/FlatUICustomControl.h"
#include "flatui/UIHierarchyDebugger.h"
#include "config/ThemeManager.h"
#include "config/SvgIconManager.h"
#include "widgets/FlatEnhancedButton.h"
#include "CommandType.h"

// Forward declarations
class Canvas;
class PropertyPanel;
class ObjectTreePanel;
class MouseHandler;
class GeometryFactory;
class CommandManager;
class OCCViewer;
class CommandDispatcher;
class CommandListenerManager;
class CommandListener;
struct CommandResult;
class wxSplitterWindow;

// ID definitions
enum {
	ID_SearchExecute = wxID_HIGHEST + 1000,
	ID_UserProfile,
	ID_ToggleFunctionSpace,
	ID_ToggleProfileSpace,
	ID_Menu_NewProject_MainFrame,
	ID_Menu_OpenProject_MainFrame,
	ID_ShowUIHierarchy,
	ID_Menu_PrintLayout_MainFrame,
	ID_IMPORT_STEP,
	ID_CREATE_BOX,
	ID_CREATE_SPHERE,
	ID_CREATE_CYLINDER,
	ID_CREATE_CONE,
	ID_CREATE_TORUS,
	ID_CREATE_TRUNCATED_CYLINDER,
	ID_CREATE_WRENCH,
	ID_VIEW_ALL,
	ID_VIEW_TOP,
	ID_VIEW_FRONT,
	ID_VIEW_RIGHT,
	ID_VIEW_ISOMETRIC,
	ID_SHOW_NORMALS,
	ID_SHOW_FACES,
	ID_FIX_NORMALS,
	ID_SET_TRANSPARENCY,
	ID_TOGGLE_WIREFRAME,
	// Removed ID_TOGGLE_SHADING - functionality not needed
	ID_TOGGLE_EDGES,
	ID_VIEW_SHOW_ORIGINAL_EDGES, // New: show original edges
	ID_SHOW_FEATURE_EDGES, // New: show feature edges
	ID_SHOW_MESH_EDGES, // New: show mesh edges
	ID_SHOW_FACE_NORMALS, // New: show face normals
	ID_TOGGLE_SLICE,
	ID_TOGGLE_OUTLINE, // New: toggle outline display

	ID_UNDO,
	ID_REDO,
	ID_NAVIGATION_CUBE_CONFIG,
	ID_ZOOM_SPEED,
	ID_MESH_QUALITY_DIALOG,
	ID_RENDERING_SETTINGS,
	ID_EDGE_SETTINGS,
	ID_OUTLINE_SETTINGS,
	ID_LIGHTING_SETTINGS,
	ID_DOCK_LAYOUT_CONFIG,
	ID_TEST_WIDGETS, // New: test widgets window
	ID_SAVE_AS,
	ID_LOD_ENABLE,
	ID_LOD_CONFIG,

	// Texture Mode Command IDs
	ID_TEXTURE_MODE_DECAL,
	ID_TEXTURE_MODE_MODULATE,
	ID_TEXTURE_MODE_REPLACE,
	ID_TEXTURE_MODE_BLEND,

	// Coordinate System Control
	ID_TOGGLE_COORDINATE_SYSTEM,
	ID_TOGGLE_REFERENCE_GRID,
	ID_TOGGLE_CHESSBOARD_GRID,

	// Assembly tools
	ID_EXPLODE_ASSEMBLY,

	// Render Preview System
	ID_RENDER_PREVIEW_SYSTEM,
	
    ID_DOCKING_SAVE_LAYOUT = wxID_HIGHEST + 2000,
    ID_DOCKING_LOAD_LAYOUT,
    ID_DOCKING_RESET_LAYOUT,
    ID_DOCKING_MANAGE_PERSPECTIVES,
    ID_DOCKING_TOGGLE_AUTOHIDE,
    ID_DOCKING_CONFIGURE_LAYOUT,
    ID_DOCKING_FLOAT_ALL,
    ID_DOCKING_DOCK_ALL,
    ID_DOCKING_ADJUST_LAYOUT,
    ID_RESIZE_TIMER,
	
	// View panel IDs
	ID_VIEW_OBJECT_TREE,
	ID_VIEW_PROPERTIES,
	ID_VIEW_MESSAGE,
	ID_VIEW_PERFORMANCE,

	// Flat Widgets Example
	ID_SHOW_FLAT_WIDGETS_EXAMPLE,

	// Message Output Control Buttons
	ID_MESSAGE_OUTPUT_FLOAT,
	ID_MESSAGE_OUTPUT_MINIMIZE,
	ID_MESSAGE_OUTPUT_CLOSE,
	
	// Performance shortcuts
	ID_TOGGLE_LOD,
	ID_FORCE_ROUGH_LOD,
	ID_FORCE_FINE_LOD,
	ID_TOGGLE_PERFORMANCE_MONITOR,
	ID_PERFORMANCE_PRESET,
	ID_BALANCED_PRESET,
	ID_QUALITY_PRESET
};

class FlatFrame : public FlatUIFrame
{
public:
	FlatFrame(const wxString& title, const wxPoint& pos, const wxSize& size);
	virtual ~FlatFrame();

	// Override methods from FlatUIFrame
	virtual void OnLeftDown(wxMouseEvent& event) override;
	virtual void OnMotion(wxMouseEvent& event) override;
	virtual wxWindow* GetFunctionSpaceControl() const override;
	virtual wxWindow* GetProfileSpaceControl() const override;
	virtual FlatUIBar* GetUIBar() const override;

private:
<<<<<<< HEAD
    // UI components
    FlatUIBar* m_ribbon;
    wxTextCtrl* m_messageOutput;
    wxSearchCtrl* m_searchCtrl;
    FlatUIHomeMenu* m_homeMenu;
    wxPanel* m_searchPanel;
    wxPanel* m_profilePanel;
    wxStatusBar* m_statusBar;

    wxAuiManager m_auiManager;

    // Splitters for layout
    wxSplitterWindow* m_mainSplitter;
    wxSplitterWindow* m_leftSplitter;

    // CAD components from MainFrame
    Canvas* m_canvas;
    PropertyPanel* m_propertyPanel;
    ObjectTreePanel* m_objectTreePanel; 
    MouseHandler* m_mouseHandler;
    GeometryFactory* m_geometryFactory;
    CommandManager* m_commandManager;
    OCCViewer* m_occViewer;
    CommandDispatcher* m_commandDispatcher;
    std::unique_ptr<CommandListenerManager> m_listenerManager;
    bool m_isFirstActivate;
    wxTimer* m_startupTimer;

    // Methods
    void InitializeUI(const wxSize& size);
    void LoadSVGIcons(wxWindow* parent, wxSizer* sizer);
    wxBitmap LoadHighQualityBitmap(const wxString& resourceName, const wxSize& targetSize);
    void ShowUIHierarchy();
    
    // CAD methods from MainFrame
    void createPanels();
    void setupCommandSystem();
    void onCommand(wxCommandEvent& event);
    void onCommandFeedback(const CommandResult& result);
    void onClose(wxCloseEvent& event);
    void onActivate(wxActivateEvent& event);
    void onSize(wxSizeEvent& event);

    // Event handlers
    void OnButtonClick(wxCommandEvent& event);
    void OnMenuNewProject(wxCommandEvent& event);
    void OnMenuOpenProject(wxCommandEvent& event);
    void OnMenuExit(wxCommandEvent& event);
    void OnStartupTimer(wxTimerEvent& event);
    void OnSearchExecute(wxCommandEvent& event);
    void OnSearchTextEnter(wxCommandEvent& event);
    void OnUserProfile(wxCommandEvent& event);
    void OnSettings(wxCommandEvent& event);
    void OnToggleFunctionSpace(wxCommandEvent& event);
    void OnToggleProfileSpace(wxCommandEvent& event);
    void OnShowUIHierarchy(wxCommandEvent& event);
    void PrintUILayout(wxCommandEvent& event);
    void OnThemeChanged(wxCommandEvent& event);
    
    // Override OnGlobalPinStateChanged to handle main work area layout
    virtual void OnGlobalPinStateChanged(wxCommandEvent& event) override;

    DECLARE_EVENT_TABLE()
}; 
=======
	// UI components
	FlatUIBar* m_ribbon;
	wxTextCtrl* m_messageOutput;
	wxTimer m_progressTimer;
	wxTimer m_startupTimer;  // Add startup timer as member variable
	bool m_prevFeatureEdgesRunning = false; // track running state edge
	int m_featureProgressHoldTicks = 0;     // brief hold at 100% after completion
	wxSearchCtrl* m_searchCtrl;
	FlatUIHomeMenu* m_homeMenu;
	wxPanel* m_searchPanel;
	wxPanel* m_profilePanel;
	wxPanel* m_performancePanel;  // Performance monitoring panel

	wxAuiManager m_auiManager;

	// Splitters for layout
	wxSplitterWindow* m_mainSplitter;
	wxSplitterWindow* m_leftSplitter;

	// CAD components from MainFrame
	Canvas* m_canvas;
	PropertyPanel* m_propertyPanel;
	ObjectTreePanel* m_objectTreePanel;
	MouseHandler* m_mouseHandler;
	GeometryFactory* m_geometryFactory;
	CommandManager* m_commandManager;
	OCCViewer* m_occViewer;
	std::unique_ptr<CommandDispatcher> m_commandDispatcher;
	std::unique_ptr<CommandListenerManager> m_listenerManager;
	bool m_isFirstActivate;
	bool m_startupTimerFired;  // Track if startup timer has already fired

	// Methods
	void InitializeUI(const wxSize& size);
	void LoadSVGIcons(wxWindow* parent, wxSizer* sizer);
	wxBitmap LoadHighQualityBitmap(const wxString& resourceName, const wxSize& targetSize);
	void ShowUIHierarchy();

	// CAD methods from MainFrame
	void createPanels();
	void setupCommandSystem();
protected:
	// Protected methods for derived classes
	void EnsurePanelsCreated();
	
	// Allow derived classes to register additional listeners
	void RegisterCommandListener(cmd::CommandType commandType, std::shared_ptr<CommandListener> listener);

private:
	void onCommand(wxCommandEvent& event);
	void onCommandFeedback(const CommandResult& result);
	void onClose(wxCloseEvent& event);
	void onActivate(wxActivateEvent& event);
	void onSize(wxSizeEvent& event);

public:
	// Message output methods
	void appendMessage(const wxString& message);
	
	// Keyboard shortcuts
	void SetupKeyboardShortcuts();
	
	// Virtual methods for docking system
	virtual bool IsUsingDockingSystem() const { return false; }
	virtual wxWindow* GetMainWorkArea() const { return nullptr; }
	
	// Accessor methods
	Canvas* GetCanvas() const { return m_canvas; }
	ObjectTreePanel* GetObjectTreePanel() const { return m_objectTreePanel; }
	PropertyPanel* GetPropertyPanel() const { return m_propertyPanel; }
	wxTextCtrl* GetMessageOutput() const { return m_messageOutput; }

	// Event handlers
	void OnButtonClick(wxCommandEvent& event);
	void OnMenuNewProject(wxCommandEvent& event);
	void OnMenuOpenProject(wxCommandEvent& event);
	void OnMenuExit(wxCommandEvent& event);
	void OnStartupTimer(wxTimerEvent& event);
	void OnSearchExecute(wxCommandEvent& event);
	void OnSearchTextEnter(wxCommandEvent& event);
	void OnUserProfile(wxCommandEvent& event);
	void OnSettings(wxCommandEvent& event);
	void OnToggleFunctionSpace(wxCommandEvent& event);
	void OnToggleProfileSpace(wxCommandEvent& event);
	void OnShowUIHierarchy(wxCommandEvent& event);
	void OnTestWidgets(wxCommandEvent& event); // New: test widgets window
	void PrintUILayout(wxCommandEvent& event);
	void OnThemeChanged(wxCommandEvent& event);
	
	// Helper methods
	void ShowTestWidgets(); // New: show test widgets dialog

	// Message output control button event handlers
	void OnMessageOutputFloat(wxCommandEvent& event);
	void OnMessageOutputMinimize(wxCommandEvent& event);
	void OnMessageOutputClose(wxCommandEvent& event);
	
	// Performance shortcut handlers
	void OnToggleLOD(wxCommandEvent& event);
	void OnForceRoughLOD(wxCommandEvent& event);
	void OnForceFineLoD(wxCommandEvent& event);
	void OnTogglePerformanceMonitor(wxCommandEvent& event);
	void OnPerformancePreset(wxCommandEvent& event);
	void OnBalancedPreset(wxCommandEvent& event);
	void OnQualityPreset(wxCommandEvent& event);

	// Keyboard event handler
	void OnKeyDown(wxKeyEvent& event);

	// Override OnGlobalPinStateChanged to handle main work area layout
	virtual void OnGlobalPinStateChanged(wxCommandEvent& event) override;

	DECLARE_EVENT_TABLE()
};
>>>>>>> 0d63d888
<|MERGE_RESOLUTION|>--- conflicted
+++ resolved
@@ -148,72 +148,6 @@
 	virtual FlatUIBar* GetUIBar() const override;
 
 private:
-<<<<<<< HEAD
-    // UI components
-    FlatUIBar* m_ribbon;
-    wxTextCtrl* m_messageOutput;
-    wxSearchCtrl* m_searchCtrl;
-    FlatUIHomeMenu* m_homeMenu;
-    wxPanel* m_searchPanel;
-    wxPanel* m_profilePanel;
-    wxStatusBar* m_statusBar;
-
-    wxAuiManager m_auiManager;
-
-    // Splitters for layout
-    wxSplitterWindow* m_mainSplitter;
-    wxSplitterWindow* m_leftSplitter;
-
-    // CAD components from MainFrame
-    Canvas* m_canvas;
-    PropertyPanel* m_propertyPanel;
-    ObjectTreePanel* m_objectTreePanel; 
-    MouseHandler* m_mouseHandler;
-    GeometryFactory* m_geometryFactory;
-    CommandManager* m_commandManager;
-    OCCViewer* m_occViewer;
-    CommandDispatcher* m_commandDispatcher;
-    std::unique_ptr<CommandListenerManager> m_listenerManager;
-    bool m_isFirstActivate;
-    wxTimer* m_startupTimer;
-
-    // Methods
-    void InitializeUI(const wxSize& size);
-    void LoadSVGIcons(wxWindow* parent, wxSizer* sizer);
-    wxBitmap LoadHighQualityBitmap(const wxString& resourceName, const wxSize& targetSize);
-    void ShowUIHierarchy();
-    
-    // CAD methods from MainFrame
-    void createPanels();
-    void setupCommandSystem();
-    void onCommand(wxCommandEvent& event);
-    void onCommandFeedback(const CommandResult& result);
-    void onClose(wxCloseEvent& event);
-    void onActivate(wxActivateEvent& event);
-    void onSize(wxSizeEvent& event);
-
-    // Event handlers
-    void OnButtonClick(wxCommandEvent& event);
-    void OnMenuNewProject(wxCommandEvent& event);
-    void OnMenuOpenProject(wxCommandEvent& event);
-    void OnMenuExit(wxCommandEvent& event);
-    void OnStartupTimer(wxTimerEvent& event);
-    void OnSearchExecute(wxCommandEvent& event);
-    void OnSearchTextEnter(wxCommandEvent& event);
-    void OnUserProfile(wxCommandEvent& event);
-    void OnSettings(wxCommandEvent& event);
-    void OnToggleFunctionSpace(wxCommandEvent& event);
-    void OnToggleProfileSpace(wxCommandEvent& event);
-    void OnShowUIHierarchy(wxCommandEvent& event);
-    void PrintUILayout(wxCommandEvent& event);
-    void OnThemeChanged(wxCommandEvent& event);
-    
-    // Override OnGlobalPinStateChanged to handle main work area layout
-    virtual void OnGlobalPinStateChanged(wxCommandEvent& event) override;
-
-    DECLARE_EVENT_TABLE()
-}; 
-=======
 	// UI components
 	FlatUIBar* m_ribbon;
 	wxTextCtrl* m_messageOutput;
@@ -327,5 +261,4 @@
 	virtual void OnGlobalPinStateChanged(wxCommandEvent& event) override;
 
 	DECLARE_EVENT_TABLE()
-};
->>>>>>> 0d63d888
+};