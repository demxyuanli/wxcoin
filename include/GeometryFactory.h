#pragma once

#include <Inventor/nodes/SoSeparator.h>
#include <Inventor/SbVec3f.h>
#include <string>
#include <memory>
#include <OpenCASCADE/TopoDS_Shape.hxx>

class SoSeparator;
class ObjectTreePanel;
class PropertyPanel;
class OCCViewer;
class OCCGeometry;
struct BasicGeometryParameters; // Forward declaration

enum class GeometryType {
	COIN3D,     // Traditional Coin3D geometry
	OPENCASCADE // OpenCASCADE geometry
};

class GeometryFactory {
public:
<<<<<<< HEAD
    GeometryFactory(SoSeparator* root, ObjectTreePanel* treePanel, PropertyPanel* propPanel, 
                   OCCViewer* occViewer);
    ~GeometryFactory();

    // Create geometry with default parameters
    void createOCCGeometry(const std::string& type, const SbVec3f& position);
    
    // Create geometry with custom parameters
    void createOCCGeometryWithParameters(const std::string& type, const SbVec3f& position, const GeometryParameters& params);

    // Individual geometry creation methods
    std::shared_ptr<OCCGeometry> createOCCBox(const SbVec3f& position);
    std::shared_ptr<OCCGeometry> createOCCBox(const SbVec3f& position, double width, double height, double depth);
    
    std::shared_ptr<OCCGeometry> createOCCSphere(const SbVec3f& position);
    std::shared_ptr<OCCGeometry> createOCCSphere(const SbVec3f& position, double radius);
    
    std::shared_ptr<OCCGeometry> createOCCCylinder(const SbVec3f& position);
    std::shared_ptr<OCCGeometry> createOCCCylinder(const SbVec3f& position, double radius, double height);
    
    std::shared_ptr<OCCGeometry> createOCCCone(const SbVec3f& position);
    std::shared_ptr<OCCGeometry> createOCCCone(const SbVec3f& position, double bottomRadius, double topRadius, double height);
    
    std::shared_ptr<OCCGeometry> createOCCTorus(const SbVec3f& position);
    std::shared_ptr<OCCGeometry> createOCCTorus(const SbVec3f& position, double majorRadius, double minorRadius);
    
    std::shared_ptr<OCCGeometry> createOCCTruncatedCylinder(const SbVec3f& position);
    std::shared_ptr<OCCGeometry> createOCCTruncatedCylinder(const SbVec3f& position, double bottomRadius, double topRadius, double height);
    
    std::shared_ptr<OCCGeometry> createOCCWrench(const SbVec3f& position);

    // Set default geometry type
    void setDefaultGeometryType(GeometryType type) { m_defaultGeometryType = type; }
    GeometryType getDefaultGeometryType() const { return m_defaultGeometryType; }

private:
    // Optimized shape creation methods for caching
    TopoDS_Shape createOCCBoxShape(const SbVec3f& position);
    TopoDS_Shape createOCCSphereShape(const SbVec3f& position);
    TopoDS_Shape createOCCCylinderShape(const SbVec3f& position);
    TopoDS_Shape createOCCConeShape(const SbVec3f& position);
    TopoDS_Shape createOCCTorusShape(const SbVec3f& position);
    TopoDS_Shape createOCCTruncatedCylinderShape(const SbVec3f& position);
    TopoDS_Shape createOCCWrenchShape(const SbVec3f& position);
    
    // Helper method to create geometry from cached shape
    std::shared_ptr<OCCGeometry> createGeometryFromShape(const std::string& type, const TopoDS_Shape& shape, const SbVec3f& position);
    
    SoSeparator* m_root;
    ObjectTreePanel* m_treePanel;
    PropertyPanel* m_propPanel;
    OCCViewer* m_occViewer;
    GeometryType m_defaultGeometryType;
=======
	GeometryFactory(SoSeparator* root, ObjectTreePanel* treePanel, PropertyPanel* propPanel,
		CommandManager* cmdManager, OCCViewer* occViewer);
	~GeometryFactory();

	// Create geometry with default parameters
	void createOCCGeometry(const std::string& type, const SbVec3f& position);

	// Create geometry with custom parameters
	std::shared_ptr<OCCGeometry> createOCCGeometryWithParameters(const std::string& type, const SbVec3f& position, const BasicGeometryParameters& params);

	// Create geometry with material parameters
	void createOCCGeometryWithMaterial(const std::string& type, const SbVec3f& position, const BasicGeometryParameters& params);

	// Individual geometry creation methods
	std::shared_ptr<OCCGeometry> createOCCBox(const SbVec3f& position);
	std::shared_ptr<OCCGeometry> createOCCBox(const SbVec3f& position, double width, double height, double depth);

	std::shared_ptr<OCCGeometry> createOCCSphere(const SbVec3f& position);
	std::shared_ptr<OCCGeometry> createOCCSphere(const SbVec3f& position, double radius);

	std::shared_ptr<OCCGeometry> createOCCCylinder(const SbVec3f& position);
	std::shared_ptr<OCCGeometry> createOCCCylinder(const SbVec3f& position, double radius, double height);

	std::shared_ptr<OCCGeometry> createOCCCone(const SbVec3f& position);
	std::shared_ptr<OCCGeometry> createOCCCone(const SbVec3f& position, double bottomRadius, double topRadius, double height);

	std::shared_ptr<OCCGeometry> createOCCTorus(const SbVec3f& position);
	std::shared_ptr<OCCGeometry> createOCCTorus(const SbVec3f& position, double majorRadius, double minorRadius);

	std::shared_ptr<OCCGeometry> createOCCTruncatedCylinder(const SbVec3f& position);
	std::shared_ptr<OCCGeometry> createOCCTruncatedCylinder(const SbVec3f& position, double bottomRadius, double topRadius, double height);

	std::shared_ptr<OCCGeometry> createOCCWrench(const SbVec3f& position);

	// Set default geometry type
	void setDefaultGeometryType(GeometryType type) { m_defaultGeometryType = type; }
	GeometryType getDefaultGeometryType() const { return m_defaultGeometryType; }

	// Culling system integration
	void addGeometryToCullingSystem(const std::shared_ptr<OCCGeometry>& geometry);

private:

	SoSeparator* m_root;
	ObjectTreePanel* m_treePanel;
	PropertyPanel* m_propPanel;
	CommandManager* m_cmdManager;
	OCCViewer* m_occViewer;
	GeometryType m_defaultGeometryType;
>>>>>>> 0d63d888
};<|MERGE_RESOLUTION|>--- conflicted
+++ resolved
@@ -4,11 +4,11 @@
 #include <Inventor/SbVec3f.h>
 #include <string>
 #include <memory>
-#include <OpenCASCADE/TopoDS_Shape.hxx>
 
 class SoSeparator;
 class ObjectTreePanel;
 class PropertyPanel;
+class CommandManager;
 class OCCViewer;
 class OCCGeometry;
 struct BasicGeometryParameters; // Forward declaration
@@ -20,61 +20,6 @@
 
 class GeometryFactory {
 public:
-<<<<<<< HEAD
-    GeometryFactory(SoSeparator* root, ObjectTreePanel* treePanel, PropertyPanel* propPanel, 
-                   OCCViewer* occViewer);
-    ~GeometryFactory();
-
-    // Create geometry with default parameters
-    void createOCCGeometry(const std::string& type, const SbVec3f& position);
-    
-    // Create geometry with custom parameters
-    void createOCCGeometryWithParameters(const std::string& type, const SbVec3f& position, const GeometryParameters& params);
-
-    // Individual geometry creation methods
-    std::shared_ptr<OCCGeometry> createOCCBox(const SbVec3f& position);
-    std::shared_ptr<OCCGeometry> createOCCBox(const SbVec3f& position, double width, double height, double depth);
-    
-    std::shared_ptr<OCCGeometry> createOCCSphere(const SbVec3f& position);
-    std::shared_ptr<OCCGeometry> createOCCSphere(const SbVec3f& position, double radius);
-    
-    std::shared_ptr<OCCGeometry> createOCCCylinder(const SbVec3f& position);
-    std::shared_ptr<OCCGeometry> createOCCCylinder(const SbVec3f& position, double radius, double height);
-    
-    std::shared_ptr<OCCGeometry> createOCCCone(const SbVec3f& position);
-    std::shared_ptr<OCCGeometry> createOCCCone(const SbVec3f& position, double bottomRadius, double topRadius, double height);
-    
-    std::shared_ptr<OCCGeometry> createOCCTorus(const SbVec3f& position);
-    std::shared_ptr<OCCGeometry> createOCCTorus(const SbVec3f& position, double majorRadius, double minorRadius);
-    
-    std::shared_ptr<OCCGeometry> createOCCTruncatedCylinder(const SbVec3f& position);
-    std::shared_ptr<OCCGeometry> createOCCTruncatedCylinder(const SbVec3f& position, double bottomRadius, double topRadius, double height);
-    
-    std::shared_ptr<OCCGeometry> createOCCWrench(const SbVec3f& position);
-
-    // Set default geometry type
-    void setDefaultGeometryType(GeometryType type) { m_defaultGeometryType = type; }
-    GeometryType getDefaultGeometryType() const { return m_defaultGeometryType; }
-
-private:
-    // Optimized shape creation methods for caching
-    TopoDS_Shape createOCCBoxShape(const SbVec3f& position);
-    TopoDS_Shape createOCCSphereShape(const SbVec3f& position);
-    TopoDS_Shape createOCCCylinderShape(const SbVec3f& position);
-    TopoDS_Shape createOCCConeShape(const SbVec3f& position);
-    TopoDS_Shape createOCCTorusShape(const SbVec3f& position);
-    TopoDS_Shape createOCCTruncatedCylinderShape(const SbVec3f& position);
-    TopoDS_Shape createOCCWrenchShape(const SbVec3f& position);
-    
-    // Helper method to create geometry from cached shape
-    std::shared_ptr<OCCGeometry> createGeometryFromShape(const std::string& type, const TopoDS_Shape& shape, const SbVec3f& position);
-    
-    SoSeparator* m_root;
-    ObjectTreePanel* m_treePanel;
-    PropertyPanel* m_propPanel;
-    OCCViewer* m_occViewer;
-    GeometryType m_defaultGeometryType;
-=======
 	GeometryFactory(SoSeparator* root, ObjectTreePanel* treePanel, PropertyPanel* propPanel,
 		CommandManager* cmdManager, OCCViewer* occViewer);
 	~GeometryFactory();
@@ -124,5 +69,4 @@
 	CommandManager* m_cmdManager;
 	OCCViewer* m_occViewer;
 	GeometryType m_defaultGeometryType;
->>>>>>> 0d63d888
 };